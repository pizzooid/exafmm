#if Serial
#include "serialfmm.h"
#else
#include "parallelfmm.h"
#endif

<<<<<<< HEAD
const int N = 100000;
=======
const int N = 1000000;
>>>>>>> fc9380a7
int main() {
  double tic, toc;
#if Serial
  SerialFMM FMM;
#else
  ParallelFMM FMM;
#endif
  char fname[256];
  sprintf(fname,"oldtime%5.5d.dat",FMM.MPIRANK);
  std::ofstream fid(fname);
  srand48(FMM.MPIRANK);
  int numBodies = N;
  FMM.allocate(numBodies,4,0);
  FMM.numBodies = numBodies;
  //logger::verbose = true;
  //FMM.printNow = false;
  if( FMM.printNow ) {
    printf("N       : %d\n",FMM.numBodies);
    printf("Levels  : %d\n",FMM.maxLevel);
    printf("Images  : %d\n",FMM.numImages);
    printf("------------------\n");
  }

  int mpisize = FMM.MPISIZE;
  int maxPartition[3] = {1, 1, 1};
  int dim = 0;
  while( mpisize != 1 ) {
    int ndiv = 2;
    if( (mpisize % 3) == 0 ) ndiv = 3;
    maxPartition[dim] *= ndiv;
    mpisize /= ndiv;
    dim = (dim + 1) % 3;
  }

  logger::startTimer("Partition");
  tic = FMM.getTime();
  FMM.partitioner(maxPartition,1);
  toc = FMM.getTime();
  if( FMM.printNow ) printf("Part    : %lf\n",toc-tic);
  logger::stopTimer("Partition");

  for( int it=0; it<1; it++ ) {
    int ix[3] = {0, 0, 0};
    srand48(FMM.MPIRANK+it*FMM.MPISIZE);
    FMM.numBodies = N;
    FMM.R0 = .5;
    for_3d FMM.RGlob[d] = FMM.R0 * FMM.numPartition[FMM.maxGlobLevel][d];
    FMM.getGlobIndex(ix,FMM.MPIRANK,FMM.maxGlobLevel);
    for_3d FMM.X0[d] = 2 * FMM.R0 * (ix[d] + .5);
    srand48(FMM.MPIRANK);
    real average = 0;
    for( int i=0; i<FMM.numBodies; i++ ) {
      FMM.Jbodies[i][0] = drand48() + 2 * FMM.R0 * ix[0];
      FMM.Jbodies[i][1] = drand48() + 2 * FMM.R0 * ix[1];
      FMM.Jbodies[i][2] = drand48() + 2 * FMM.R0 * ix[2];
      FMM.Jbodies[i][3] = (drand48() - .5) / FMM.numBodies;
      average += FMM.Jbodies[i][3];
    }
    average /= FMM.numBodies;
    for( int i=0; i<FMM.numBodies; i++ ) {
      FMM.Jbodies[i][3] -= average;
    }
  
    logger::startTimer("Grow tree");
    tic = FMM.getTime();
    FMM.sortBodies();
    toc = FMM.getTime();
    //if( FMM.printNow ) fid << std::setw(20) << std::left << "Sort " << toc-tic << std::endl;
    if( FMM.printNow ) printf("Sort    : %lf\n",toc-tic);
  
    tic = FMM.getTime();
    FMM.buildTree();
    toc = FMM.getTime();
    //if( FMM.printNow ) fid << std::setw(20) << std::left << "Tree " << toc-tic << std::endl;
    if( FMM.printNow ) printf("Tree    : %lf\n",toc-tic);
    logger::stopTimer("Grow tree");
  
    logger::startTimer("Upward pass");
    tic = FMM.getTime();
    FMM.upwardPass();
    toc = FMM.getTime();
    //if( FMM.printNow ) fid << std::setw(20) << std::left << "Upward " << toc-tic << std::endl;
    logger::stopTimer("Upward pass");
  
#if Serial
#else
    logger::startTimer("Comm LET bodies");
    tic = FMM.getTime();
    FMM.P2PSend();
    toc = FMM.getTime();
    //if( FMM.printNow ) fid << std::setw(20) << std::left << "P2P Send " << toc-tic << std::endl;
    if( FMM.printNow ) printf("P2P Send: %lf @ lev: %d\n",toc-tic,FMM.maxLevel);

    tic = FMM.getTime();
    FMM.P2PRecv();
    toc = FMM.getTime();
    //if( FMM.printNow ) fid << std::setw(20) << std::left << "P2P Recv " << toc-tic << std::endl;
    if( FMM.printNow ) printf("P2P Recv: %lf @ lev: %d\n",toc-tic,FMM.maxLevel);
    logger::stopTimer("Comm LET bodies");

    logger::startTimer("Comm LET cells");
    for( int lev=FMM.maxLevel; lev>0; lev-- ) {
      MPI_Barrier(MPI_COMM_WORLD);
      tic = FMM.getTime();
      FMM.M2LSend(lev);
      //toc = FMM.getTime();
      //if( FMM.printNow ) fid << std::setw(20) << std::left << "M2L Send " << toc-tic << std::endl;
      //if( FMM.printNow ) printf("M2L Send: %lf @ lev: %d\n",toc-tic,lev);

      //tic = FMM.getTime();
      FMM.M2LRecv(lev);
      toc = FMM.getTime();
      fid << toc-tic << std::endl;
      //if( FMM.printNow ) fid << std::setw(20) << std::left << "M2L Recv " << toc-tic << std::endl;
      if( FMM.printNow ) printf("M2L Recv: %lf @ lev: %d\n",toc-tic,lev);
    }

    tic = FMM.getTime();
    FMM.rootGather();
    toc = FMM.getTime();
    //if( FMM.printNow ) fid << std::setw(20) << std::left << "Gather " << toc-tic << std::endl;
    if( FMM.printNow ) printf("Gather  : %lf\n",toc-tic);
    logger::stopTimer("Comm LET cells");
  
    FMM.globM2M();
  
    FMM.globM2L(fid);
#endif
  
    tic = FMM.getTime();
    FMM.periodicM2L();
    toc = FMM.getTime();
    //if( FMM.printNow ) fid << std::setw(20) << std::left << "M2L Peri " << toc-tic << std::endl;
    if( FMM.printNow ) printf("M2L Peri: %lf\n",toc-tic);
  
#if Serial
#else
    logger::startTimer("Downward pass");
    tic = FMM.getTime();
    FMM.globL2L();
    toc = FMM.getTime();
    //if( FMM.printNow ) fid << std::setw(20) << std::left << "L2L Glob " << toc-tic << std::endl;
    if( FMM.printNow ) printf("L2L Glob: %lf\n",toc-tic);
    logger::stopTimer("Downward pass");
#endif
  
    tic = FMM.getTime();
    FMM.downwardPass();
    toc = FMM.getTime();
    //if( FMM.printNow ) fid << std::setw(20) << std::left << "Downward " << toc-tic << std::endl;
    if( FMM.printNow ) printf("Downward: %lf\n",toc-tic);

    tic = FMM.getTime();
#if Serial
    FMM.direct();
#else
    FMM.globDirect();
#endif
    toc = FMM.getTime();
    if( FMM.printNow ) printf("Direct  : %lf\n",toc-tic);
  }
  FMM.deallocate();

  logger::startTimer("Attach root");
  logger::stopTimer("Attach root");
  logger::startTimer("Comm partition");
  logger::stopTimer("Comm partition");
  logger::startTimer("Get bounds");
  logger::stopTimer("Get bounds");
  logger::startTimer("Link LET");
  logger::stopTimer("Link LET");
  logger::startTimer("Link tree");
  logger::stopTimer("Link tree");
  logger::startTimer("Root to body");
  logger::stopTimer("Root to body");
  logger::startTimer("Set LET");
  logger::stopTimer("Set LET");
  logger::startTimer("Set LET size");
  logger::stopTimer("Set LET size");
  logger::writeTime(FMM.MPIRANK);

}<|MERGE_RESOLUTION|>--- conflicted
+++ resolved
@@ -4,11 +4,7 @@
 #include "parallelfmm.h"
 #endif
 
-<<<<<<< HEAD
-const int N = 100000;
-=======
 const int N = 1000000;
->>>>>>> fc9380a7
 int main() {
   double tic, toc;
 #if Serial
