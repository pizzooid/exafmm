--- conflicted
+++ resolved
@@ -753,8 +753,6 @@
   static inline void negate(vecL){}
 };
 
-<<<<<<< HEAD
-=======
 
 #if __SSE__
 inline float vecSum4(__m128 reg) {
@@ -1677,7 +1675,6 @@
 }
 #endif
 
->>>>>>> ec5db890
 void Kernel::P2M(C_iter C, real_t &Rmax) const {
   for (B_iter B=C->BODY; B!=C->BODY+C->NCBODY; B++) {
     vec3 dX = C->X - B->X;
