--- conflicted
+++ resolved
@@ -21,16 +21,10 @@
 	@$(CXX) $< $(OFLAGS) $(LFLAGS)
 	mpirun -np 128 ./a.out
 
-<<<<<<< HEAD
 alltoall: alltoall.cxx
 	@$(CXX) $< $(OFLAGS) $(LFLAGS)
 	mpirun -np 8 ./a.out
 
 alltoallv: alltoallv.cxx
-	@$(CXX) $< $(OFLAGS) $(LFLAGS) -DDEBUG
-	mpirun -np 8 ./a.out
-=======
-mpisplit: mpisplit.cxx
 	@$(CXX) $< $(OFLAGS) $(LFLAGS)
-	mpirun -np 16 ./a.out
->>>>>>> 6065a1ba
+	mpirun -np 8 ./a.out