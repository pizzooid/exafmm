#ifndef tree_mpi_h
#define tree_mpi_h
#include "kernel.h"
#include "logger.h"

namespace exafmm {
  //! Handles all the communication of local essential trees
  class TreeMPI {
  protected:
    typedef std::map<int, Cell>    CellMap;                     //!< Type of cell hash map
    typedef std::map<int, Cells>   ChildCellsMap;               //!< Type of child cells hash map
    typedef std::map<int, Bodies>  BodiesMap;                   //!< Type of bodies hash map
    const int mpirank;                                          //!< Rank of MPI communicator
    const int mpisize;                                          //!< Size of MPI communicator
    const int images;                                           //!< Number of periodic image sublevels
    const uint32_t nulltag;                                     //!< Tag of null message type
    const uint32_t celltag;                                     //!< Tag of cell message type
    const uint32_t childcelltag;                                //!< Tag of child cell message type
    const uint32_t bodytag;                                     //!< Tag of body message type
    const uint32_t flushtag;                                    //!< Tag of flush message type
    const uint32_t maxtag;                                      //!< Max value of tag
    const uint32_t levelshift;                                  //!< Number of level bit shifts
    const uint32_t requestshift;                                //!< Number of request bit shifts
    const uint32_t directionshift;                              //!< Number of directions bit shifts
    const uint32_t levelmask;                                   //!< Mask value of level msg
    const uint32_t requestmask;                                 //!< Mask value of request msg
    const uint32_t directionmask;                               //!< Mask value of direction msg
    const uint32_t grainmask;                                   //!< Mask value of grain msg
    const char sendbit;                                         //!< Send bit value
    const char receivebit;                                      //!< Recv bit value
    float (* allBoundsXmin)[3];                                 //!< Array for local Xmin for all ranks
    float (* allBoundsXmax)[3];                                 //!< Array for local Xmax for all ranks
    Bodies sendBodies;                                          //!< Send buffer for bodies
    Bodies recvBodies;                                          //!< Receive buffer for bodies
    Cells sendCells;                                            //!< Send buffer for cells
    Cells recvCells;                                            //!< Receive buffer for cells
    int * sendBodyCount;                                        //!< Send count
    int * sendBodyDispl;                                        //!< Send displacement
    int * recvBodyCount;                                        //!< Receive count
    int * recvBodyDispl;                                        //!< Receive displacement
    int * sendCellCount;                                        //!< Send count
    int * sendCellDispl;                                        //!< Send displacement
    int * recvCellCount;                                        //!< Receive count
    int * recvCellDispl;                                        //!< Receive displacement
    CellMap cellsMap;                                           //!< mapper to keep track of received individual cells
    ChildCellsMap childrenMap;                                  //!< mapper to keep track of received child cells
    BodiesMap bodyMap;                                          //!< mapper to keep track of received bodies
    Cells LETCells;                                             //!< LET cells
    Bodies LETBodies;                                           //!< LET bodies
    C_iter Ci0;                                                 //!< Iterator of first target cell
    C_iter Cj0;                                                 //!< Iterator of first source cell
    int nspawn;                                                 //!< Threshold of NBODY for spawning new threads
    int terminated;                                             //!< Number of terminated requests
    size_t hitCount;                                            //!< Number of remote requests
    int sendIndex;                                              //!< LET Send cursor
    int cellWordSize;                                           //!< Number of words in cell struct
    int bodyWordSize;                                           //!< Number of words in body struct
    int granularity;                                            //!< The granularity of communication
    std::vector<MPI_Request*> pendingRequests;
    std::vector<Cells*> sendBuffers;

  private:
    //! Exchange send count for bodies
    void alltoall(Bodies & bodies) {
      for (int i = 0; i < mpisize; i++) {                       // Loop over ranks
	sendBodyCount[i] = 0;                                   //  Initialize send counts
      }                                                         // End loop over ranks
      for (B_iter B = bodies.begin(); B != bodies.end(); B++) { // Loop over bodies
	assert(0 <= B->IRANK && B->IRANK < mpisize);            //  Check bounds for process ID
	sendBodyCount[B->IRANK]++;                              //  Fill send count bucket
	B->IRANK = mpirank;                                     //  Tag for sending back to original rank
      }                                                         // End loop over bodies
      MPI_Alltoall(sendBodyCount, 1, MPI_INT,                   // Communicate send count to get receive count
		   recvBodyCount, 1, MPI_INT, MPI_COMM_WORLD);
      sendBodyDispl[0] = recvBodyDispl[0] = 0;                  // Initialize send/receive displacements
      for (int irank = 0; irank < mpisize - 1; irank++) {       // Loop over ranks
	sendBodyDispl[irank + 1] = sendBodyDispl[irank] + sendBodyCount[irank]; //  Set send displacement
	recvBodyDispl[irank + 1] = recvBodyDispl[irank] + recvBodyCount[irank]; //  Set receive displacement
      }                                                         // End loop over ranks
    }

    //! Exchange bodies
    void alltoallv(Bodies & bodies) {
      assert( (sizeof(bodies[0]) & 3) == 0 );                   // Body structure must be 4 Byte aligned
      int word = sizeof(bodies[0]) / 4;                         // Word size of body structure
      recvBodies.resize(recvBodyDispl[mpisize - 1] + recvBodyCount[mpisize - 1]); // Resize receive buffer
      for (int irank = 0; irank < mpisize; irank++) {           // Loop over ranks
	sendBodyCount[irank] *= word;                           //  Multiply send count by word size of data
	sendBodyDispl[irank] *= word;                           //  Multiply send displacement by word size of data
	recvBodyCount[irank] *= word;                           //  Multiply receive count by word size of data
	recvBodyDispl[irank] *= word;                           //  Multiply receive displacement by word size of data
      }                                                         // End loop over ranks
      MPI_Alltoallv((int*)&bodies[0], sendBodyCount, sendBodyDispl, MPI_INT,// Communicate bodies
		    (int*)&recvBodies[0], recvBodyCount, recvBodyDispl, MPI_INT, MPI_COMM_WORLD);
      for (int irank = 0; irank < mpisize; irank++) {           // Loop over ranks
	sendBodyCount[irank] /= word;                           //  Divide send count by word size of data
	sendBodyDispl[irank] /= word;                           //  Divide send displacement by word size of data
	recvBodyCount[irank] /= word;                           //  Divide receive count by word size of data
	recvBodyDispl[irank] /= word;                           //  Divide receive displacement by word size of data
      }                                                         // End loop over ranks
    }

    //! Exchange bodies in a point-to-point manner
    void alltoallv_p2p(Bodies& bodies) {
      int dataSize = recvBodyDispl[mpisize - 1] + recvBodyCount[mpisize - 1];
      if (bodies.size() == sendBodyCount[mpirank] && dataSize == sendBodyCount[mpirank])
	return;
      recvBodies.resize(dataSize);
      assert( (sizeof(bodies[0]) & 3) == 0 );
      int word = sizeof(bodies[0]) / 4;
      for (int irank = 0; irank < mpisize; ++irank) {
	sendBodyCount[irank] *= word;
	sendBodyDispl[irank] *= word;
	recvBodyCount[irank] *= word;
	recvBodyDispl[irank] *= word;
      }
      int* sendBuff = (int*)&bodies[0];
      int* recvBuff = (int*)&recvBodies[0];
      size_t sendSize = 0;
      size_t recvSize = 0;
      MPI_Request* rreq   = new MPI_Request[mpisize - 1];
      MPI_Request* sreq   = new MPI_Request[mpisize - 1];
      MPI_Status* rstatus = new MPI_Status[mpisize - 1];
      MPI_Status* sstatus = new MPI_Status[mpisize - 1];

      for (int irank = 0; irank < mpisize; ++irank) {
	if (irank != mpirank) {
	  if (recvBodyCount[irank] > 0) {
	    MPI_Irecv(recvBuff + recvBodyDispl[irank],
		      recvBodyCount[irank], MPI_INT, irank, irank, MPI_COMM_WORLD, &rreq[recvSize]);
	    recvSize++;
	  }
	}
      }
      for (int irank = 0; irank < mpisize; ++irank) {
	if (irank != mpirank) {
	  if (sendBodyCount[irank] > 0) {
	    MPI_Isend(sendBuff + sendBodyDispl[irank],
		      sendBodyCount[irank], MPI_INT, irank, mpirank, MPI_COMM_WORLD, &sreq[sendSize]);
	    sendSize++;
	  }
	}
      }
      for (int irank = 0; irank < mpisize; ++irank) {
	sendBodyCount[irank] /= word;
	sendBodyDispl[irank] /= word;
	recvBodyCount[irank] /= word;
	recvBodyDispl[irank] /= word;
      }
      B_iter localBuffer = bodies.begin() + sendBodyDispl[mpirank];
      std::copy(localBuffer, localBuffer + sendBodyCount[mpirank], recvBodies.begin() + recvBodyDispl[mpirank]);
      MPI_Waitall(sendSize, &sreq[0], &sstatus[0]);
      MPI_Waitall(recvSize, &rreq[0], &rstatus[0]);
      delete[] rreq;
      delete[] sreq;
      delete[] rstatus;
      delete[] sstatus;
    }

    //! Exchange send count for cells
    void alltoall(Cells) {
      MPI_Alltoall(sendCellCount, 1, MPI_INT,                   // Communicate send count to get receive count
		   recvCellCount, 1, MPI_INT, MPI_COMM_WORLD);
      recvCellDispl[0] = 0;                                     // Initialize receive displacements
      for (int irank = 0; irank < mpisize - 1; irank++) {       // Loop over ranks
	recvCellDispl[irank + 1] = recvCellDispl[irank] + recvCellCount[irank]; //  Set receive displacement
      }                                                         // End loop over ranks
    }

    //! Exchange cells
    void alltoallv(Cells & cells) {
      assert( (sizeof(cells[0]) & 3) == 0 );                    // Cell structure must be 4 Byte aligned
      int word = sizeof(cells[0]) / 4;                          // Word size of body structure
      recvCells.resize(recvCellDispl[mpisize - 1] + recvCellCount[mpisize - 1]); // Resize receive buffer
      for (int irank = 0; irank < mpisize; irank++) {           // Loop over ranks
	sendCellCount[irank] *= word;                           //  Multiply send count by word size of data
	sendCellDispl[irank] *= word;                           //  Multiply send displacement by word size of data
	recvCellCount[irank] *= word;                           //  Multiply receive count by word size of data
	recvCellDispl[irank] *= word;                           //  Multiply receive displacement by word size of data
      }                                                         // End loop over ranks
      MPI_Alltoallv((int*)&cells[0], sendCellCount, sendCellDispl, MPI_INT,// Communicate cells
		    (int*)&recvCells[0], recvCellCount, recvCellDispl, MPI_INT, MPI_COMM_WORLD);
      for (int irank = 0; irank < mpisize; irank++) {           // Loop over ranks
	sendCellCount[irank] /= word;                           //  Divide send count by word size of data
	sendCellDispl[irank] /= word;                           //  Divide send displacement by word size of data
	recvCellCount[irank] /= word;                           //  Divide receive count by word size of data
	recvCellDispl[irank] /= word;                           //  Divide receive displacement by word size of data
      }                                                         // End loop over ranks
    }

    inline bool processIncomingMessage(int tag, int source) {
      if ((tag & directionmask) == receivebit)
	return false;
      hitCount++;
      uint8_t msgType = getMessageType(tag);
      int nullTag = encryptMessage(1, nulltag, 0, receivebit);
      MPI_Request* request = new MPI_Request();
      char null;
      bool dataReady = false;
      if (msgType == childcelltag) {
	int childID;
	int level = getMessageLevel(tag);
	MPI_Recv(&childID, 1, MPI_INT, source, tag, MPI_COMM_WORLD, MPI_STATUS_IGNORE);
	toggleDirection(tag);
	Cell& cell = LETCells[childID];
	Cell& pcell = LETCells[cell.IPARENT];
	if (pcell.NCHILD > 0) {
	  uint16_t grainSize = getGrainSize(tag);
	  size_t sendingSize = 0;
	  Cells* sendBuffer = new Cells();
	  packSubtree(sendBuffer, LETCells.begin(), pcell, grainSize, sendingSize, source);
	  MPI_Isend((int*)&(*sendBuffer)[0],  cellWordSize * sendingSize, MPI_INT, source, tag, MPI_COMM_WORLD, request);
	  sendBuffers.push_back(sendBuffer);
	  pendingRequests.push_back(request);        
	  sendIndex += sendingSize;
	  dataReady = true;
	}
	dataReady = false;
      }
      else if (msgType == bodytag) {
	int recvBuff[2];
	MPI_Recv(recvBuff, 2, MPI_INT, source, tag, MPI_COMM_WORLD, MPI_STATUS_IGNORE);
	toggleDirection(tag);
	MPI_Isend((int*)&LETBodies[recvBuff[0]], bodyWordSize * recvBuff[1], MPI_INT, source, tag, MPI_COMM_WORLD, request);
	dataReady = true;
      }
      else if (msgType == celltag) {
	int cellID;
	MPI_Recv(&cellID, 1, MPI_INT, source, tag, MPI_COMM_WORLD, MPI_STATUS_IGNORE);
	toggleDirection(tag);
	MPI_Isend((int*)&LETCells[cellID], cellWordSize, MPI_INT, source, tag, MPI_COMM_WORLD, request);
	dataReady = true;
      }
      else if (msgType == flushtag) {
	MPI_Recv(&null, 1, MPI_CHAR, source, tag, MPI_COMM_WORLD, MPI_STATUS_IGNORE);
	terminated++;
	dataReady = true;
      }
      else {
	MPI_Isend(&null, 1, MPI_CHAR, source, nullTag, MPI_COMM_WORLD, request);
	dataReady = true;
      }    
      deallocateCompletedRequests();
      return dataReady;    
    }

    void deallocateCompletedRequests() {
      size_t count = pendingRequests.size();
      for(int i=0;i<count;++i) {
	if(*(pendingRequests[i])!=MPI_REQUEST_NULL) {
	  int flag;
	  MPI_Test(pendingRequests[i],&flag,MPI_STATUS_IGNORE);
	  if(flag) { 
	    delete sendBuffers[i];        
	    pendingRequests.erase(pendingRequests.begin() + i);
	    sendBuffers.erase(sendBuffers.begin() + i);
	    count--;
	  }
	} else {
	  pendingRequests.erase(pendingRequests.begin() + i);
	  sendBuffers.erase(sendBuffers.begin() + i);
	  count--;
	}
      }
    }

  protected:
    //! Get distance to other domain
    real_t getDistance(C_iter C, Bounds bounds, vec3 Xperiodic) {
      vec3 dX;                                                  // Distance vector
      for (int d = 0; d < 3; d++) {                             // Loop over dimensions
	dX[d] = (C->X[d] + Xperiodic[d] > bounds.Xmax[d]) *     //  Calculate the distance between cell C and
	  (C->X[d] + Xperiodic[d] - bounds.Xmax[d]) +           //  the nearest point in domain [xmin,xmax]^3
	  (C->X[d] + Xperiodic[d] < bounds.Xmin[d]) *           //  Take the differnece from xmin or xmax
	  (C->X[d] + Xperiodic[d] - bounds.Xmin[d]);            //  or 0 if between xmin and xmax
      }                                                         // End loop over dimensions
      return norm(dX);                                          // Return distance squared
    }

    //! Get distance to other domain
    real_t getRankDistance(C_iter C, vec3 Xperiodic, int rank) {
      vec3 dX;                                                  // Distance vector
      for (int d = 0; d < 3; d++) {                             // Loop over dimensions
	dX[d] = (C->X[d] + Xperiodic[d] > allBoundsXmax[rank][d]) * //  Calculate the distance between cell C and
	  (C->X[d] + Xperiodic[d] - allBoundsXmax[rank][d]) +   //  the nearest point in domain [xmin,xmax]^3
	  (C->X[d] + Xperiodic[d] < allBoundsXmin[rank][d]) *   //  Take the differnece from xmin or xmax
	  (C->X[d] + Xperiodic[d] - allBoundsXmin[rank][d]);    //  or 0 if between xmin and xmax
      }                                                         // End loop over dimensions
      return norm(dX);                                          // Return distance squared
    }

    //! Dual tree traversal for a single pair of cells
    void traverseRemote(C_iter Ci, C_iter Cj, bool mutual, real_t remote, size_t rank) {
      vec3 dX = Ci->X - Cj->X - kernel::Xperiodic;                // Distance vector from source to target
      real_t R2 = norm(dX);                                       // Scalar distance squared
      if (R2 > (Ci->R + Cj->R) * (Ci->R + Cj->R) * (1 - 1e-3)) {  // Distance is far enough
	kernel::M2L(Ci, Cj, false);                               //  M2L kernel
      } else if (Ci->NCHILD == 0 && Cj->NCHILD == 0) {            // Else if both cells are bodies
	double commtime;
	Bodies bodies = getBodies(Cj->IBODY, Cj->NBODY, Cj->LEVEL, rank, bodytag, commtime);
#if WEIGH_COM
	Ci->WEIGHT += commtime;
#endif
	if (bodies.size() > 0) {
	  Cj->BODY = bodies.begin();
	  kernel::P2P(Ci, Cj, false);                             //    P2P kernel for pair of cells
#if 0
	  countWeight(Ci, remoteWeight);                          //   Increment P2P weight
#endif
	} else {
	  kernel::M2L(Ci, Cj, false);                             //   M2L kernel
	  //countWeight(Ci, remote,remoteWeight*0.25);            //   Increment M2L weight
	}
      } else {                                                    // Else if cells are close but not bodies
	splitCellRemote(Ci, Cj, mutual, remote, rank);            //  Split cell and call function recursively for child
      }                                                           // End if for multipole acceptance
    }

    //! Split cell and call traverse() recursively for child
    void splitCellRemote(C_iter Ci, C_iter Cj, bool mutual, real_t remote, size_t rank) {
      double commtime;
      if (Cj->NCHILD == 0) {                                      // If Cj is leaf
	assert(Ci->NCHILD > 0);                                   //  Make sure Ci is not leaf
	for (C_iter ci = Ci0 + Ci->ICHILD; ci != Ci0 + Ci->ICHILD + Ci->NCHILD; ci++) { // Loop over Ci's children
	  traverseRemote(ci, Cj, mutual, remote, rank);           //   Traverse a single pair of cells
	}                                                         //  End loop over Ci's children
      } else if (Ci->NCHILD == 0) {                               // Else if Ci is leaf
	assert(Cj->NCHILD > 0);                                   //  Make sure Cj is not leaf
	Cells cells = getCell(Cj->ICHILD, Cj->NCHILD, Cj->LEVEL, rank, childcelltag, commtime);
#if WEIGH_COM
	Ci->WEIGHT += commtime;
#endif
	for (C_iter cj = cells.begin(); cj != cells.end(); ++cj) {// Loop over Cj's children
	  traverseRemote(Ci, cj, mutual, remote, rank);           //   Traverse a single pair of cells
	}
      } else if (Ci->NBODY + Cj->NBODY >= nspawn) {               // Else if cells are still large
	Cells cells = getCell(Cj->ICHILD, Cj->NCHILD, Cj->LEVEL, rank, childcelltag, commtime);
#if WEIGH_COM
	Ci->WEIGHT += commtime;
#endif
	TraverseRemoteRange traverseRange(this, Ci0 + Ci->ICHILD, Ci0 + Ci->ICHILD + Ci->NCHILD, // Instantiate recursive functor
					  cells.begin(), cells.end(), mutual, remote, rank);
	traverseRange();
      } else if (Ci->R >= Cj->R) {                                // Else if Ci is larger than Cj
	for (C_iter ci = Ci0 + Ci->ICHILD; ci != Ci0 + Ci->ICHILD + Ci->NCHILD; ci++) { // Loop over Ci's children
	  traverseRemote(ci, Cj, mutual, remote, rank);           //   Traverse a single pair of cells
	}                                                         //  End loop over Ci's children
      } else {                                                    // Else if Cj is larger than Ci
	Cells cells = getCell(Cj->ICHILD, Cj->NCHILD, Cj->LEVEL, rank, childcelltag, commtime);
#if WEIGH_COM
	Ci->WEIGHT += commtime;
#endif
	for (C_iter cj = cells.begin(); cj != cells.end(); ++cj) {// Loop over Cj's children
	  traverseRemote(Ci, cj, mutual, remote, rank);           //   Traverse a single pair of cells
	}                                                         //  End loop over Cj's children
      }                                                           // End if for leafs and Ci Cj size
    }

    //! Recursive functor for dual tree traversal of a range of Ci and Cj
    struct TraverseRemoteRange {
      TreeMPI * treeMPI;                                          //!< TreeMPI object
      C_iter CiBegin;                                             //!< Begin iterator of target cells
      C_iter CiEnd;                                               //!< End iterator of target cells
      C_iter CjBegin;                                             //!< Begin Iterator of source cells
      C_iter CjEnd;                                               //!< End iterator of source cells
      bool mutual;                                                //!< Flag for mutual interaction
      real_t remote;                                              //!< Weight for remote work load
      size_t rank;
      TraverseRemoteRange(TreeMPI * _treeMPI, C_iter _CiBegin, C_iter _CiEnd,// Constructor
			  C_iter _CjBegin, C_iter _CjEnd,
			  bool _mutual, real_t _remote, size_t _rank) :
	treeMPI(_treeMPI), CiBegin(_CiBegin), CiEnd(_CiEnd),      // Initialize variables
	CjBegin(_CjBegin), CjEnd(_CjEnd),
	mutual(_mutual), remote(_remote), rank(_rank) {}
      void operator() () {                                        // Overload operator()
	Tracer tracer;                                            //  Instantiate tracer
	logger::startTracer(tracer);                              //  Start tracer
	if (CiEnd - CiBegin == 1 || CjEnd - CjBegin == 1) {       //  If only one cell in range
	  for (C_iter Ci = CiBegin; Ci != CiEnd; Ci++) {          //    Loop over all Ci cells
	    for (C_iter Cj = CjBegin; Cj != CjEnd; Cj++) {        //     Loop over all Cj cells
	      treeMPI->traverseRemote(Ci, Cj, mutual, remote, rank); // Call traverse for single pair
	    }                                                     //     End loop over all Cj cells
	  }                                                       //   End if for Ci == Cj
	} else {                                                  //  If many cells are in the range
	  C_iter CiMid = CiBegin + (CiEnd - CiBegin) / 2;         //   Split range of Ci cells in half
	  C_iter CjMid = CjBegin + (CjEnd - CjBegin) / 2;         //   Split range of Cj cells in half
	  {
	    TraverseRemoteRange leftBranch(treeMPI, CiBegin, CiMid,//    Instantiate recursive functor
					   CjBegin, CjMid, mutual, remote, rank);
	    leftBranch();
	    TraverseRemoteRange rightBranch(treeMPI, CiMid, CiEnd,//    Instantiate recursive functor
					    CjMid, CjEnd, mutual, remote, rank);;
	    rightBranch();                                        //    Ci:latter Cj:latter
	  }
	  {
	    TraverseRemoteRange leftBranch(treeMPI, CiBegin, CiMid,//    Instantiate recursive functor
					   CjMid, CjEnd, mutual, remote, rank);;
	    leftBranch();
	    TraverseRemoteRange rightBranch(treeMPI, CiMid, CiEnd,//    Instantiate recursive functor
					    CjBegin, CjMid, mutual, remote, rank);;
	    rightBranch();                                        //    Ci:latter Cj:former
	  }
	}                                                         //  End if for many cells in range
	logger::stopTracer(tracer);                               //  Stop tracer
      }                                                           // End overload operator()
    };

    //! Add cells to send buffer
    void addSendCell(C_iter C, int & irank, int & icell, int & iparent, bool copyData) {
      if (copyData) {                                           // If copying data to send cells
	Cell cell(*C);                                          //  Initialize send cell
	cell.NCHILD = cell.NBODY = 0;                           //  Reset counters
	cell.IPARENT = iparent;                                 //  Index of parent
	sendCells[sendCellDispl[irank] + icell] = cell;         //  Copy cell to send buffer
	C_iter Cparent = sendCells.begin() + sendCellDispl[irank] + iparent;// Get parent iterator
	if (Cparent->NCHILD == 0) Cparent->ICHILD = icell;      //  Index of parent's first child
	Cparent->NCHILD++;                                      //  Increment parent's child counter
      }                                                         // End if for copying data to send cells
      icell++;                                                  // Increment cell counter
    }

    //! Add bodies to send buffer
    void addSendBody(C_iter C, int & irank, int & ibody, int icell, bool copyData) {
      if (copyData) {                                           // If copying data to send bodies
	C_iter Csend = sendCells.begin() + sendCellDispl[irank] + icell; // Send cell iterator
	Csend->NBODY = C->NBODY;                                //  Number of bodies
	Csend->IBODY = ibody;                                   //  Body index per rank
	B_iter Bsend = sendBodies.begin() + sendBodyDispl[irank] + ibody; // Send body iterator
	for (B_iter B = C->BODY; B != C->BODY + C->NBODY; B++, Bsend++) { //  Loop over bodies in cell
	  *Bsend = *B;                                          //   Copy body to send buffer
	  Bsend->IRANK = irank;                                 //   Assign destination rank
	}                                                       //  End loop over bodies in cell
      }                                                         // End if for copying data to send bodies
      ibody += C->NBODY;                                        // Increment body counter
    }

    inline int encryptMessage(uint16_t grainSize, uint8_t requestType, uint8_t level, char direction) {
      int tag = int(grainSize);
      tag <<= requestshift; tag |= requestType;
      tag <<= levelshift; tag |= level;
      tag <<= directionshift; tag |= direction;
      return tag;
    }

    inline void decryptMessage(int tag, uint16_t& grainSize, uint8_t& requestType, uint8_t& level, char& direction) {
      direction = tag & directionmask;
      tag >>= directionshift;
      level = tag & levelmask;
      tag >>= levelshift;
      requestType = tag & requestmask;
      tag >>= requestshift;
      grainSize = tag & grainmask;
    }

    inline uint16_t getGrainSize(int const& tag) {
      return ((tag >> (requestshift + directionshift + levelshift)) & grainmask);
    }

    inline uint8_t getMessageType(int const& tag) {
      return ((tag >> (directionshift + levelshift)) & requestmask);
    }

    inline uint8_t getMessageLevel(int const& tag) {
      return ((tag >> directionshift) & levelmask);
    }

    inline char getMessageDirection(int const& tag) {
      return (tag & directionmask);
    }

    inline void toggleDirection(int& tag) {
      tag ^= directionmask;
    }

<<<<<<< HEAD
  inline void packSubtree(Cells* cells, C_iter const& C0, Cell const& C, uint16_t const& grainSize, size_t& index, int rank) {
    C_iter begin = C0 + C.ICHILD;
    C_iter end   = C0 + C.ICHILD + C.NCHILD;
    cells->insert(cells->end(), begin, end);      
    index += C.NCHILD;    
    for (C_iter cc = begin; cc < end; ++cc)
      if(index < grainSize)             
        packSubtree(cells, C0, *cc, grainSize, index, rank);    
  }
=======
    inline void packSubtree(Cells* cells, C_iter const& C0, Cell const& C, uint16_t const& grainSize, size_t& index, int rank) {
      C_iter begin = C0 + C.ICHILD;
      C_iter end   = C0 + C.ICHILD + C.NCHILD;
      cells->insert(cells->end(), begin, end);      
      index += C.NCHILD;    
      for (C_iter cc = begin; cc < end; ++cc)             
	packSubtree(cells, C0, *cc, grainSize, index, rank);    
    }
>>>>>>> 849dfa37

    //! Determine which cells to send
    void traverseLET(C_iter C, C_iter C0, Bounds bounds, vec3 cycle,
		     int & irank, int & ibody, int & icell, int iparent, bool copyData) {
      int level = int(logf(mpisize - 1) / M_LN2 / 3) + 1;       // Level of local root cell
      if (mpisize == 1) level = 0;                              // Account for serial case
      bool divide[8] = {0, 0, 0, 0, 0, 0, 0, 0};                // Initialize divide flag
      int icells[8] = {0, 0, 0, 0, 0, 0, 0, 0};                 // Initialize icell array
      int cc = 0;                                               // Initialize child index
      for (C_iter CC = C0 + C->ICHILD; CC != C0 + C->ICHILD + C->NCHILD; CC++, cc++) { // Loop over child cells
	icells[cc] = icell;                                     //  Store cell index
	addSendCell(CC, irank, icell, iparent, copyData);       //  Add cells to send
	if (CC->NCHILD == 0) {                                  //  If cell is leaf
	  addSendBody(CC, irank, ibody, icell - 1, copyData);   //   Add bodies to send
	} else {                                                //  If cell is not leaf
	  vec3 Xperiodic = 0;                                   //   Periodic coordinate offset
	  if (images == 0) {                                    //   If free boundary condition
	    real_t R2 = getDistance(CC, bounds, Xperiodic);     //    Get distance to other domain
	    divide[cc] |= 4 * CC->R * CC->R > R2;               //    Divide if the cell seems too close
	  } else {                                              //   If periodic boundary condition
	    for (int ix = -1; ix <= 1; ix++) {                  //    Loop over x periodic direction
	      for (int iy = -1; iy <= 1; iy++) {                //     Loop over y periodic direction
		for (int iz = -1; iz <= 1; iz++) {              //      Loop over z periodic direction
		  Xperiodic[0] = ix * cycle[0];                 //       Coordinate offset for x periodic direction
		  Xperiodic[1] = iy * cycle[1];                 //       Coordinate offset for y periodic direction
		  Xperiodic[2] = iz * cycle[2];                 //       Coordinate offset for z periodic direction
		  real_t R2 = getDistance(CC, bounds, Xperiodic); //       Get distance to other domain
		  divide[cc] |= 4 * CC->R * CC->R > R2;         //       Divide if cell seems too close
		}                                               //      End loop over z periodic direction
	      }                                                 //     End loop over y periodic direction
	    }                                                   //    End loop over x periodic direction
	  }                                                     //   Endif for periodic boundary condition
	  divide[cc] |= CC->R > (max(cycle) / (1 << (level + 1)));   //   Divide if cell is larger than local root cell
	}                                                       //  Endif for leaf
      }                                                         // End loop over child cells
      cc = 0;                                                   // Initialize child index
      for (C_iter CC = C0 + C->ICHILD; CC != C0 + C->ICHILD + C->NCHILD; CC++, cc++) { // Loop over child cells
	if (divide[cc]) {                                       //  If cell must be divided further
	  iparent = icells[cc];                                 //   Parent cell index
	  traverseLET(CC, C0, bounds, cycle, irank, ibody, icell, iparent, copyData);// Recursively traverse tree to set LET
	}                                                       //  End if for cell division
      }                                                         // End loop over child cells
    }

    template <typename MapperType>
    void appendDataToCellMapper(MapperType& map, Cells const& cells, int& index, int id) {
      Cell parent = cells[id];
      if (index < cells.size()) {
	id = index;
	if (parent.NCHILD > 0) {        
	  assert((index + parent.NCHILD) <= cells.size());
	  assert(map.find(parent.ICHILD) == map.end());
	  map[parent.ICHILD] = Cells(cells.begin() + index, cells.begin() + index + parent.NCHILD);
	  index += parent.NCHILD;
	  for (size_t i = 0; i < parent.NCHILD; ++i) {
	    appendDataToCellMapper(map, cells, index, id++);
	  }
	}
      }
    }

    void sendFlushRequest() {
      MPI_Request request;
      int tag = encryptMessage(1, flushtag, 0, sendbit);
      char null;
      for (int i = 0; i < mpisize; ++i)
	if (i != mpirank)
	  MPI_Isend(&null, 1, MPI_CHAR, i, tag, MPI_COMM_WORLD, &request);
    }

  public:
    //! Constructor
    TreeMPI(int _mpirank, int _mpisize, int _images) :
      mpirank(_mpirank), mpisize(_mpisize), images(_images),
      terminated(0), hitCount(0), sendIndex(0),
      nulltag(1), celltag(2),
      childcelltag(3), bodytag(8),
      flushtag(9), maxtag(15), levelshift(5),
      requestshift(4), directionshift(1), levelmask(0x1F),
      requestmask(0xF), directionmask(0x1), grainmask(0xFFFF)
      , sendbit(1), receivebit(0) {                             // Initialize variables
      allBoundsXmin = new float [mpisize][3];                   // Allocate array for minimum of local domains
      allBoundsXmax = new float [mpisize][3];                   // Allocate array for maximum of local domains
      sendBodyCount = new int [mpisize];                        // Allocate send count
      sendBodyDispl = new int [mpisize];                        // Allocate send displacement
      recvBodyCount = new int [mpisize];                        // Allocate receive count
      recvBodyDispl = new int [mpisize];                        // Allocate receive displacement
      sendCellCount = new int [mpisize];                        // Allocate send count
      sendCellDispl = new int [mpisize];                        // Allocate send displacement
      recvCellCount = new int [mpisize];                        // Allocate receive count
      recvCellDispl = new int [mpisize];                        // Allocate receive displacement
    }
    //! Destructor
    ~TreeMPI() {
      delete[] allBoundsXmin;                                   // Deallocate array for minimum of local domains
      delete[] allBoundsXmax;                                   // Deallocate array for maximum of local domains
      delete[] sendBodyCount;                                   // Deallocate send count
      delete[] sendBodyDispl;                                   // Deallocate send displacement
      delete[] recvBodyCount;                                   // Deallocate receive count
      delete[] recvBodyDispl;                                   // Deallocate receive displacement
      delete[] sendCellCount;                                   // Deallocate send count
      delete[] sendCellDispl;                                   // Deallocate send displacement
      delete[] recvCellCount;                                   // Deallocate receive count
      delete[] recvCellDispl;                                   // Deallocate receive displacement
    }

    //! Allgather bounds from all ranks
    void allgatherBounds(Bounds bounds) {
      float Xmin[3], Xmax[3];
      for (int d = 0; d < 3; d++) {                             // Loop over dimensions
	Xmin[d] = bounds.Xmin[d];                               //  Convert Xmin to float
	Xmax[d] = bounds.Xmax[d];                               //  Convert Xmax to float
      }                                                         // End loop over dimensions
      MPI_Allgather(Xmin, 3, MPI_FLOAT, allBoundsXmin[0], 3, MPI_FLOAT, MPI_COMM_WORLD);// Gather all domain bounds
      MPI_Allgather(Xmax, 3, MPI_FLOAT, allBoundsXmax[0], 3, MPI_FLOAT, MPI_COMM_WORLD);// Gather all domain bounds
    }

    //! Set local essential tree to send to each process
    void setLET(Cells & cells, vec3 cycle) {
      logger::startTimer("Set LET size");                       // Start timer
      C_iter C0 = cells.begin();                                // Set cells begin iterator
      Bounds bounds;                                            // Bounds of local subdomain
      sendBodyDispl[0] = 0;                                     // Initialize body displacement vector
      sendCellDispl[0] = 0;                                     // Initialize cell displacement vector
      for (int irank = 0; irank < mpisize; irank++) {           // Loop over ranks
	if (irank != 0) sendBodyDispl[irank] = sendBodyDispl[irank - 1] + sendBodyCount[irank - 1]; // Update body displacement
	if (irank != 0) sendCellDispl[irank] = sendCellDispl[irank - 1] + sendCellCount[irank - 1]; // Update cell displacement
	sendBodyCount[irank] = 0;                               //  Initialize send body count for current rank
	sendCellCount[irank] = 0;                               //  Initialize send cell count for current rank
	if (irank != mpirank && !cells.empty()) {               //  If not current rank and cell vector is not empty
	  int ibody = 0;                                        //   Initialize send body's offset
	  int icell = 1;                                        //   Initialize send cell's offset
	  for (int d = 0; d < 3; d++) {                         //   Loop over dimensions
	    bounds.Xmin[d] = allBoundsXmin[irank][d];           //    Local Xmin for irank
	    bounds.Xmax[d] = allBoundsXmax[irank][d];           //    Local Xmax for irank
	  }                                                     //   End loop over dimensions
	  if (C0->NCHILD == 0) {                                //   If root cell is leaf
	    addSendBody(C0, irank, ibody, icell - 1, false);    //    Add bodies to send
	  }                                                     //   End if for root cell leaf
	  traverseLET(C0, C0, bounds, cycle, irank, ibody, icell, 0, false); // Traverse tree to set LET
	  sendBodyCount[irank] = ibody;                         //   Send body count for current rank
	  sendCellCount[irank] = icell;                         //   Send cell count for current rank
	}                                                       //  Endif for current rank
      }                                                         // End loop over ranks
      logger::stopTimer("Set LET size");                        // Stop timer
      logger::startTimer("Set LET");                            // Start timer
      int numSendBodies = sendBodyDispl[mpisize - 1] + sendBodyCount[mpisize - 1]; // Total number of send bodies
      int numSendCells = sendCellDispl[mpisize - 1] + sendCellCount[mpisize - 1]; // Total number of send cells
      sendBodies.resize(numSendBodies);                         // Clear send buffer for bodies
      sendCells.resize(numSendCells);                           // Clear send buffer for cells
      MPI_Barrier(MPI_COMM_WORLD);
      for (int irank = 0; irank < mpisize; irank++) {           // Loop over ranks
	if (irank != mpirank && !cells.empty()) {               //  If not current rank and cell vector is not empty
	  int ibody = 0;                                        //   Reinitialize send body's offset
	  int icell = 0;                                        //   Reinitialize send cell's offset
	  for (int d = 0; d < 3; d++) {                         //   Loop over dimensions
	    bounds.Xmin[d] = allBoundsXmin[irank][d];           //   Local Xmin for irank
	    bounds.Xmax[d] = allBoundsXmax[irank][d];           //   Local Xmax for irank
	  }                                                     //   End loop over dimensions
	  C_iter Csend = sendCells.begin() + sendCellDispl[irank];//   Send cell iterator
	  *Csend = *C0;                                         //   Copy cell to send buffer
	  Csend->NCHILD = Csend->NBODY = 0;                     //   Reset link to children and bodies
	  icell++;                                              //   Increment send cell counter
	  if (C0->NCHILD == 0) {                                //   If root cell is leaf
	    addSendBody(C0, irank, ibody, icell - 1, true);     //    Add bodies to send
	  }                                                     //   End if for root cell leaf
	  traverseLET(C0, C0, bounds, cycle, irank, ibody, icell, 0, true); // Traverse tree to set LET
	}                                                       //  Endif for current rank
      }                                                         // End loop over ranks
      logger::stopTimer("Set LET");                             // Stop timer
    }

    //! Get local essential tree from irank
    void getLET(Cells & cells, int irank) {
      std::stringstream event;                                  // Event name
      event << "Get LET from rank " << irank;                   // Create event name based on irank
      logger::startTimer(event.str());                          // Start timer
      for (int i = 0; i < recvCellCount[irank]; i++) {          // Loop over receive cells
	C_iter C = recvCells.begin() + recvCellDispl[irank] + i;//  Iterator of receive cell
	if (C->NBODY != 0) {                                    //  If cell has bodies
	  C->BODY = recvBodies.begin() + recvBodyDispl[irank] + C->IBODY;// Iterator of first body
	}                                                       //  End if for bodies
      }                                                         // End loop over receive cells
      cells.resize(recvCellCount[irank]);                       // Resize cell vector for LET
      cells.assign(recvCells.begin() + recvCellDispl[irank],    // Assign receive cells to vector
		   recvCells.begin() + recvCellDispl[irank] + recvCellCount[irank]);
      logger::stopTimer(event.str());                           // Stop timer
    }

    //! Link LET with received bodies and calcualte NBODY
    void linkLET() {
      logger::startTimer("Link LET");                           // Start timer
      for (int irank = 0; irank < mpisize; irank++) {           // Loop over ranks
	for (int i = 0; i < recvCellCount[irank]; i++) {        //  Loop over receive cells
	  C_iter C = recvCells.begin() + recvCellDispl[irank] + i;//   Iterator of receive cell
	  if (C->NBODY != 0) {                                  //   If cell has bodies
	    C->BODY = recvBodies.begin() + recvBodyDispl[irank] + C->IBODY;// Iterator of first body
	  }                                                     //   End if for bodies
	}                                                       //  End loop over receive cells
      }                                                         // End loop over ranks
      logger::stopTimer("Link LET");                            // End timer
    }

    //! Copy remote root cells to body structs (for building global tree)
    Bodies root2body() {
      logger::startTimer("Root to body");                       // Start timer
      Bodies bodies;                                            // Bodies to contain remote root coordinates
      bodies.reserve(mpisize - 1);                              // Reserve size of body vector
      for (int irank = 0; irank < mpisize; irank++) {           // Loop over ranks
	if (irank != mpirank) {                                 //  If not current rank
	  C_iter C0 = recvCells.begin() + recvCellDispl[irank]; //   Root cell iterator for irank
	  Body body;                                            //   Body to contain remote root coordinates
	  body.X = C0->X;                                       //   Copy remote root coordinates
	  body.IBODY = recvCellDispl[irank];                    //   Copy remote root displacement in vector
	  bodies.push_back(body);                               //   Push this root cell to body vector
	}                                                       //  End if for not current rank
      }                                                         // End loop over ranks
      logger::stopTimer("Root to body");                        // Stop timer
      return bodies;                                            // Return body vector
    }

    //! Graft remote trees to global tree
    void attachRoot(Cells & cells) {
      logger::startTimer("Attach root");                        // Start timer
      int globalCells = cells.size();                           // Number of global cells
      cells.insert(cells.end(), recvCells.begin(), recvCells.end()); // Join LET cell vectors
      for (C_iter C = cells.begin(); C != cells.begin() + globalCells; C++) { // Loop over global cells
	if (C->NCHILD == 0) {                                   // If leaf cell
	  int offset = globalCells + C->BODY->IBODY;            //  Offset of received root cell index
	  C_iter C0 = cells.begin() + offset;                   //  Root cell iterator
	  C0->IPARENT = C->IPARENT;                             //  Link remote root to global leaf
	  *C = *C0;                                             //  Copy remote root to global leaf
	  C->ICHILD += offset;                                  //  Add offset to child index
	} else {                                                // If not leaf cell
	  C->BODY = recvBodies.end();                           //  Use BODY as flag to indicate non-leaf global cell
	}                                                       // End if for leaf cell
      }                                                         // End loop over global cells
      for (int irank = 0; irank < mpisize; irank++) {           // Loop over ranks
	if (irank != mpirank && recvCellCount[irank] > 0) {     //  If not current rank
	  C_iter C0 = cells.begin() + globalCells + recvCellDispl[irank];// Root cell iterator for irank
	  for (C_iter C = C0 + 1; C != C0 + recvCellCount[irank]; C++) { //    Loop over cells received from irank
	    int offset = globalCells + recvCellDispl[irank];    //     Offset of received root cell index
	    C->IPARENT += offset;                               //     Add offset to parent index
	    C->ICHILD += offset;                                //     Add offset to child index
	  }                                                     //    End loop over cells received from irank
	}                                                       //  End if for not current rank
      }                                                         // End loop over ranks
      C_iter C0 = cells.begin();                                // Root cell iterator of entire LET
      for (int i = globalCells - 1; i >= 0; i--) {              // Loop over global cells bottom up
	C_iter C = cells.begin() + i;                           //  Iterator of current cell
	if (C->BODY == recvBodies.end()) {                      //  If non-leaf global cell
	  vec3 Xmin = C->X, Xmax = C->X;                        //   Initialize Xmin, Xmax
	  for (C_iter CC = C0 + C->ICHILD; CC != C0 + C->ICHILD + C->NCHILD; CC++) { // Loop over child cells
	    Xmin = min(CC->X - CC->R, Xmin);                    //    Update Xmin
	    Xmax = max(CC->X + CC->R, Xmax);                    //    Update Xmax
	  }                                                     //   End loop over child cells
	  C->X = (Xmax + Xmin) / 2;                             //   Calculate center of domain
	  for (int d = 0; d < 3; d++) {                         //   Loop over dimensions
	    C->R = std::max(C->X[d] - Xmin[d], C->R);           //    Calculate min distance from center
	    C->R = std::max(Xmax[d] - C->X[d], C->R);           //    Calculate max distance from center
	  }                                                     //   End loop over dimensions
	  C->M = 0;                                             //   Reset multipoles
	  kernel::M2M(C, C0);                                   //   M2M kernel
	}                                                       //  End if for non-leaf global cell
      }                                                         // End loop over global cells bottom up
      logger::stopTimer("Attach root");                         // Stop timer
    }

    //! Send bodies
    Bodies commBodies(Bodies bodies) {
      logger::startTimer("Comm partition");                     // Start timer
      alltoall(bodies);                                         // Send body count
      alltoallv(bodies);                                        // Send bodies
      logger::stopTimer("Comm partition");                      // Stop timer
      return recvBodies;                                        // Return received bodies
    }

    //! Send bodies
    Bodies commBodies() {
      logger::startTimer("Comm LET bodies");                    // Start timer
      alltoall(sendBodies);                                     // Send body count
      alltoallv(sendBodies);                                    // Send bodies
      logger::stopTimer("Comm LET bodies");                     // Stop timer
      return recvBodies;                                        // Return received bodies
    }

    //! Send cells
    void commCells() {
      logger::startTimer("Comm LET cells");                     // Start timer
      alltoall(sendCells);                                      // Send cell count
      alltoallv(sendCells);                                     // Senc cells
      logger::stopTimer("Comm LET cells");                      // Stop timer
    }

    //! Copy recvBodies to bodies
    Bodies getRecvBodies() {
      return recvBodies;                                        // Return recvBodies
    }

    //! Send bodies to next rank (round robin)
    void shiftBodies(Bodies & bodies) {
      int newSize;                                              // New number of bodies
      int oldSize = bodies.size();                              // Current number of bodies
      const int word = sizeof(bodies[0]) / 4;                   // Word size of body structure
      const int isend = (mpirank + 1          ) % mpisize;      // Send to next rank (wrap around)
      const int irecv = (mpirank - 1 + mpisize) % mpisize;      // Receive from previous rank (wrap around)
      MPI_Request sreq, rreq;                                   // Send, receive request handles

      MPI_Isend(&oldSize, 1, MPI_INT, irecv, 0, MPI_COMM_WORLD, &sreq);// Send current number of bodies
      MPI_Irecv(&newSize, 1, MPI_INT, isend, 0, MPI_COMM_WORLD, &rreq);// Receive new number of bodies
      MPI_Wait(&sreq, MPI_STATUS_IGNORE);                       // Wait for send to complete
      MPI_Wait(&rreq, MPI_STATUS_IGNORE);                       // Wait for receive to complete

      recvBodies.resize(newSize);                               // Resize buffer to new number of bodies
      MPI_Isend((int*)&bodies[0], oldSize * word, MPI_INT, irecv, // Send bodies to next rank
		1, MPI_COMM_WORLD, &sreq);
      MPI_Irecv((int*)&recvBodies[0], newSize * word, MPI_INT, isend, // Receive bodies from previous rank
		1, MPI_COMM_WORLD, &rreq);
      MPI_Wait(&sreq, MPI_STATUS_IGNORE);                       // Wait for send to complete
      MPI_Wait(&rreq, MPI_STATUS_IGNORE);                       // Wait for receive to complete
      bodies = recvBodies;                                      // Copy bodies from buffer
    }

    //! Allgather bodies
    Bodies allgatherBodies(Bodies & bodies) {
      const int word = sizeof(bodies[0]) / 4;                   // Word size of body structure
      sendBodyCount[0] = bodies.size();                         // Determine send count
      MPI_Allgather(sendBodyCount, 1, MPI_INT,                  // Allgather number of bodies
		    recvBodyCount, 1, MPI_INT, MPI_COMM_WORLD);
      recvBodyDispl[0] = 0;                                     // Initialize receive displacement
      for (int irank = 0; irank < mpisize - 1; irank++) {       // Loop over ranks
	recvBodyDispl[irank + 1] = recvBodyDispl[irank] + recvBodyCount[irank]; // Set receive displacement
      }                                                         // End loop over ranks
      recvBodies.resize(recvBodyDispl[mpisize - 1] + recvBodyCount[mpisize - 1]); // Resize receive buffer
      for (int irank = 0; irank < mpisize; irank++) {           // Loop over ranks
	recvBodyCount[irank] *= word;                           //  Multiply receive count by word size of data
	recvBodyDispl[irank] *= word;                           //  Multiply receive displacement by word size of data
      }                                                         // End loop over ranks
      MPI_Allgatherv((int*)&bodies[0], sendBodyCount[0]*word, MPI_INT,// Allgather bodies
		     (int*)&recvBodies[0], recvBodyCount, recvBodyDispl, MPI_INT, MPI_COMM_WORLD);
      return recvBodies;                                        // Return bodies
    }

    void setSendLET(Cells& cells, Bodies& bodies) {
      LETCells = cells;
      LETBodies = bodies;    
      cellWordSize = sizeof(cells[0]) / 4;
      bodyWordSize = sizeof(bodies[0]) / 4;
    }

    void flushAllRequests() {
      sendFlushRequest();
      int ready;
      MPI_Status status;
      while (terminated < (mpisize - 1)) {
	ready = 0;
	MPI_Iprobe(MPI_ANY_SOURCE, MPI_ANY_TAG, MPI_COMM_WORLD, &ready, &status);
	if (ready) {
	  processIncomingMessage(status.MPI_TAG, status.MPI_SOURCE);
	}
      }        
    }

    //! Evaluate P2P and M2L using dual tree traversal
    void dualTreeTraversalRemote(Cells & icells, Bodies& ibodies, int mpirank, int mpisize, int spwan, int commgrain, real_t remote = 1) {
      if (icells.empty()) return;                                 // Quit if either of the cell vectors are empty
      nspawn = spwan;
      granularity = commgrain;
      logger::startTimer("Traverse Remote");                      // Start timer
      kernel::Xperiodic = 0;
      logger::initTracer();                                       // Initialize tracer    
      ///setSendLET(icells, ibodies);
      Ci0 = icells.begin();                                       // Set iterator of target root cell
      for (int i = 0; i < mpisize; ++i) {
	if (i != mpirank) {
	  double commtime;
	  Cells cells = getCell(0, 1, 0, i, celltag, commtime);
	  assert(cells.size() > 0);
	  traverseRemote(Ci0, cells.begin(), false, remote, i);
	  logger::startTimer("Clear cache");                      // Start timer
	  clearCellCache(i);
	  logger::stopTimer("Clear cache", 0);                    // Start timer
	}
      }
      logger::printTime("Clear cache");
      logger::stopTimer("Traverse Remote");                       // Stop timer
      logger::writeTracer();                                      // Write tracer to file
    }

  //! Get bodies underlying a key and a level
  Bodies getBodies(int key, int nchild, size_t level, int rank, int requestType, double& commtime) {
    assert(rank != mpirank);
    commtime = 0.0;
    Bodies recvData;
    if (requestType == bodytag && bodyMap.find(key) ==  bodyMap.end()) {
      MPI_Request request;
      int tag = encryptMessage(1, requestType, level, sendbit);
#if CALC_COM_COMP
      logger::startTimer("Communication");
#endif
      int sendBuffer[2] = {key, nchild};
      MPI_Isend(sendBuffer, 2, MPI_INT, rank, tag, MPI_COMM_WORLD, &request);
      MPI_Status status;
      int recvRank = rank;
      int receivedTag;
      toggleDirection(tag);
      int ready = 0;
      while (!ready) {
        MPI_Iprobe(MPI_ANY_SOURCE, MPI_ANY_TAG, MPI_COMM_WORLD, &ready, &status);
        if (ready) {
          if (tag != status.MPI_TAG || rank != status.MPI_SOURCE) {
            processIncomingMessage(status.MPI_TAG, status.MPI_SOURCE);
            ready = 0;
          }
        }
      }
      receivedTag = status.MPI_TAG;
      int responseType = getMessageType(receivedTag);
      int recvCount = 0;
      assert(responseType == bodytag || responseType == nulltag);
      if (responseType == bodytag) {
        MPI_Get_count(&status, MPI_INT, &recvCount);
        int bodyCount = recvCount / bodyWordSize;
        recvData.resize(bodyCount);
        MPI_Recv(&recvData[0], recvCount, MPI_INT, recvRank, receivedTag, MPI_COMM_WORLD, MPI_STATUS_IGNORE);
#if CALC_COM_COMP
        commtime = logger::stopTimer("Communication", 0);
#endif
        bodyMap[key] = recvData;
      } else {
        std::cout << "bodies not found for cell " << key << std::endl;
        char null;
        MPI_Recv(&null, 1, MPI_CHAR, recvRank, receivedTag, MPI_COMM_WORLD, MPI_STATUS_IGNORE);
#if CALC_COM_COMP
        commtime = logger::stopTimer("Communication", 0);
#endif
      }
    }
    else if (requestType == bodytag) {
      recvData = bodyMap[key];
    }
    return recvData;
  }

  //! Get cells underlying a key and a level
  Cells getCell(int key, int nchild, size_t level, int rank, int requestType, double& commtime) {
    assert(rank != mpirank);
    commtime = 0.0;
    Cells recvData;
    if ((requestType == childcelltag && childrenMap.find(key) == childrenMap.end()) ||
        (requestType == celltag      &&  cellsMap.find(key) ==  cellsMap.end())) {
      MPI_Request request;
      assert(requestType <= maxtag);
      int tag = encryptMessage(granularity, requestType, level, sendbit);
#if CALC_COM_COMP
      logger::startTimer("Communication");
#endif
      MPI_Isend(&key, 1, MPI_INT, rank, tag, MPI_COMM_WORLD, &request);
      MPI_Status status;
      int recvRank = rank;
      int receivedTag;
      toggleDirection(tag);
      int ready = 0;
      while (!ready) {
        MPI_Iprobe(MPI_ANY_SOURCE, MPI_ANY_TAG, MPI_COMM_WORLD, &ready, &status);
        if (ready) {
          if (tag != status.MPI_TAG || rank != status.MPI_SOURCE) {
            processIncomingMessage(status.MPI_TAG, status.MPI_SOURCE);
            ready = 0;
          }
        }
      }
      receivedTag = status.MPI_TAG;
      int responseType = getMessageType(receivedTag);
      int recvCount = 0;
      assert(responseType != bodytag);
      if (responseType == childcelltag || responseType == celltag) {
        MPI_Get_count(&status, MPI_INT, &recvCount);
        int cellCount = recvCount / cellWordSize;
        recvData.resize(cellCount);
        MPI_Recv(&recvData[0], recvCount, MPI_INT, recvRank, receivedTag, MPI_COMM_WORLD, MPI_STATUS_IGNORE);
#if CALC_COM_COMP
        commtime = logger::stopTimer("Communication", 0);
#endif
        if (responseType == celltag) cellsMap[key] = recvData[0];
        else if (responseType == childcelltag)  {
          if (granularity > 1) {
            childrenMap[key] = Cells(recvData.begin(), recvData.begin() + nchild);
            int index = nchild;
            for (int i = 0; i < nchild; ++i) appendDataToCellMapper(childrenMap, recvData, index, i);
            recvData = childrenMap[key];
          }
          else childrenMap[key] = recvData;
        }
      } else if (responseType == nulltag) {
        char null;
        MPI_Recv(&null, 1, MPI_CHAR, recvRank, receivedTag, MPI_COMM_WORLD, MPI_STATUS_IGNORE);
#if CALC_COM_COMP
        commtime = logger::stopTimer("Communication", 0);
#endif
      }
    }
    else if (requestType == celltag) {
      recvData.push_back(cellsMap[key]);
    }
    else if (requestType == childcelltag) {
      recvData = childrenMap[key];
    }
    return recvData;
  }

  void clearCellCache(int rank) {
    cellsMap.clear();
    bodyMap.clear();
    childrenMap.clear();
  }
};
}
#endif<|MERGE_RESOLUTION|>--- conflicted
+++ resolved
@@ -187,7 +187,7 @@
 	recvCellDispl[irank] /= word;                           //  Divide receive displacement by word size of data
       }                                                         // End loop over ranks
     }
-
+        
     inline bool processIncomingMessage(int tag, int source) {
       if ((tag & directionmask) == receivebit)
 	return false;
@@ -472,26 +472,15 @@
       tag ^= directionmask;
     }
 
-<<<<<<< HEAD
-  inline void packSubtree(Cells* cells, C_iter const& C0, Cell const& C, uint16_t const& grainSize, size_t& index, int rank) {
-    C_iter begin = C0 + C.ICHILD;
-    C_iter end   = C0 + C.ICHILD + C.NCHILD;
-    cells->insert(cells->end(), begin, end);      
-    index += C.NCHILD;    
-    for (C_iter cc = begin; cc < end; ++cc)
-      if(index < grainSize)             
-        packSubtree(cells, C0, *cc, grainSize, index, rank);    
-  }
-=======
     inline void packSubtree(Cells* cells, C_iter const& C0, Cell const& C, uint16_t const& grainSize, size_t& index, int rank) {
       C_iter begin = C0 + C.ICHILD;
       C_iter end   = C0 + C.ICHILD + C.NCHILD;
       cells->insert(cells->end(), begin, end);      
       index += C.NCHILD;    
-      for (C_iter cc = begin; cc < end; ++cc)             
-	packSubtree(cells, C0, *cc, grainSize, index, rank);    
-    }
->>>>>>> 849dfa37
+      for (C_iter cc = begin; cc < end; ++cc)
+        if(index < grainSize)             
+          packSubtree(cells, C0, *cc, grainSize, index, rank);    
+    }
 
     //! Determine which cells to send
     void traverseLET(C_iter C, C_iter C0, Bounds bounds, vec3 cycle,
