#ifndef tree_mpi_h
#define tree_mpi_h
#include "kernel.h"
#include "logger.h"

namespace exafmm {
  //! Handles all the communication of local essential trees
  class TreeMPI {
  protected:
    typedef std::map<int, Cell>    CellMap;                     //!< Type of cell hash map
    typedef std::map<int, Cells>   ChildCellsMap;               //!< Type of child cells hash map
    typedef std::map<int, Bodies>  BodiesMap;                   //!< Type of bodies hash map
    const int mpirank;                                          //!< Rank of MPI communicator
    const int mpisize;                                          //!< Size of MPI communicator
    const int images;                                           //!< Number of periodic image sublevels
    const uint32_t nulltag;                                     //!< Tag of null message type
    const uint32_t celltag;                                     //!< Tag of cell message type
    const uint32_t childcelltag;                                //!< Tag of child cell message type
    const uint32_t bodytag;                                     //!< Tag of body message type
    const uint32_t flushtag;                                    //!< Tag of flush message type
    const uint32_t maxtag;                                      //!< Max value of tag
    const uint32_t levelshift;                                  //!< Number of level bit shifts
    const uint32_t requestshift;                                //!< Number of request bit shifts
    const uint32_t directionshift;                              //!< Number of directions bit shifts
    const uint32_t levelmask;                                   //!< Mask value of level msg
    const uint32_t requestmask;                                 //!< Mask value of request msg
    const uint32_t directionmask;                               //!< Mask value of direction msg
    const uint32_t grainmask;                                   //!< Mask value of grain msg
    const char sendbit;                                         //!< Send bit value
    const char receivebit;                                      //!< Recv bit value
    float (* allBoundsXmin)[3];                                 //!< Array for local Xmin for all ranks
    float (* allBoundsXmax)[3];                                 //!< Array for local Xmax for all ranks
    Bodies sendBodies;                                          //!< Send buffer for bodies
    Bodies recvBodies;                                          //!< Receive buffer for bodies
    Cells sendCells;                                            //!< Send buffer for cells
    Cells recvCells;                                            //!< Receive buffer for cells    
    int * sendBodyCount;                                        //!< Send count
    int * sendBodyDispl;                                        //!< Send displacement
    int * recvBodyCount;                                        //!< Receive count
    int * recvBodyDispl;                                        //!< Receive displacement
    int * sendCellCount;                                        //!< Send count
    int * sendCellDispl;                                        //!< Send displacement
    int * recvCellCount;                                        //!< Receive count
    int * recvCellDispl;                                        //!< Receive displacement
    CellMap cellsMap;                                           //!< mapper to keep track of received individual cells
    ChildCellsMap childrenMap;                                  //!< mapper to keep track of received child cells
    BodiesMap bodyMap;                                          //!< mapper to keep track of received bodies    
    C_iter Ci0;                                                 //!< Iterator of first target cell
    C_iter Cj0;                                                 //!< Iterator of first source cell
    int nspawn;                                                 //!< Threshold of NBODY for spawning new threads
    int terminated;                                             //!< Number of terminated requests
    size_t hitCount;                                            //!< Number of remote requests
    int sendIndex;                                              //!< LET Send cursor
    int cellWordSize;                                           //!< Number of words in cell struct
    int bodyWordSize;                                           //!< Number of words in body struct
    int granularity;                                            //!< The granularity of communication
    std::vector<MPI_Request*> pendingRequests;
    std::vector<Cells*> sendBuffers;
    std::vector<Bounds> allBounds;

  private:
    //! Exchange send count for bodies
    void alltoall(Bodies & bodies) {
      for (int i = 0; i < mpisize; i++) {                       // Loop over ranks
        sendBodyCount[i] = 0;                                   //  Initialize send counts
      }                                                         // End loop over ranks
      for (B_iter B = bodies.begin(); B != bodies.end(); B++) { // Loop over bodies
        assert(0 <= B->IRANK && B->IRANK < mpisize);            //  Check bounds for process ID
        sendBodyCount[B->IRANK]++;                              //  Fill send count bucket
        B->IRANK = mpirank;                                     //  Tag for sending back to original rank
      }                                                         // End loop over bodies
      MPI_Alltoall(sendBodyCount, 1, MPI_INT,                   // Communicate send count to get receive count
                   recvBodyCount, 1, MPI_INT, MPI_COMM_WORLD);
      sendBodyDispl[0] = recvBodyDispl[0] = 0;                  // Initialize send/receive displacements
      for (int irank = 0; irank < mpisize - 1; irank++) {       // Loop over ranks
        sendBodyDispl[irank + 1] = sendBodyDispl[irank] + sendBodyCount[irank]; //  Set send displacement
        recvBodyDispl[irank + 1] = recvBodyDispl[irank] + recvBodyCount[irank]; //  Set receive displacement
      }                                                         // End loop over ranks
    }

    //! Exchange bodies
    void alltoallv(Bodies & bodies) {
      assert( (sizeof(bodies[0]) & 3) == 0 );                   // Body structure must be 4 Byte aligned
      int word = sizeof(bodies[0]) / 4;                         // Word size of body structure
      recvBodies.resize(recvBodyDispl[mpisize - 1] + recvBodyCount[mpisize - 1]); // Resize receive buffer
      for (int irank = 0; irank < mpisize; irank++) {           // Loop over ranks
        sendBodyCount[irank] *= word;                           //  Multiply send count by word size of data
        sendBodyDispl[irank] *= word;                           //  Multiply send displacement by word size of data
        recvBodyCount[irank] *= word;                           //  Multiply receive count by word size of data
        recvBodyDispl[irank] *= word;                           //  Multiply receive displacement by word size of data
      }                                                         // End loop over ranks
      MPI_Alltoallv((int*)&bodies[0], sendBodyCount, sendBodyDispl, MPI_INT,// Communicate bodies
                    (int*)&recvBodies[0], recvBodyCount, recvBodyDispl, MPI_INT, MPI_COMM_WORLD);
      for (int irank = 0; irank < mpisize; irank++) {           // Loop over ranks
        sendBodyCount[irank] /= word;                           //  Divide send count by word size of data
        sendBodyDispl[irank] /= word;                           //  Divide send displacement by word size of data
        recvBodyCount[irank] /= word;                           //  Divide receive count by word size of data
        recvBodyDispl[irank] /= word;                           //  Divide receive displacement by word size of data
      }                                                         // End loop over ranks
    }

    //! Exchange bodies in a point-to-point manner
    void alltoallv_p2p(Bodies& bodies) {
      int dataSize = recvBodyDispl[mpisize - 1] + recvBodyCount[mpisize - 1];
      if (bodies.size() == sendBodyCount[mpirank] && dataSize == sendBodyCount[mpirank])
        return;
      recvBodies.resize(dataSize);
      assert( (sizeof(bodies[0]) & 3) == 0 );
      int word = sizeof(bodies[0]) / 4;
      for (int irank = 0; irank < mpisize; ++irank) {
        sendBodyCount[irank] *= word;
        sendBodyDispl[irank] *= word;
        recvBodyCount[irank] *= word;
        recvBodyDispl[irank] *= word;
      }
      int* sendBuff = (int*)&bodies[0];
      int* recvBuff = (int*)&recvBodies[0];
      size_t sendSize = 0;
      size_t recvSize = 0;
      MPI_Request* rreq   = new MPI_Request[mpisize - 1];
      MPI_Request* sreq   = new MPI_Request[mpisize - 1];
      MPI_Status* rstatus = new MPI_Status[mpisize - 1];
      MPI_Status* sstatus = new MPI_Status[mpisize - 1];

      for (int irank = 0; irank < mpisize; ++irank) {
        if (irank != mpirank) {
          if (recvBodyCount[irank] > 0) {
            MPI_Irecv(recvBuff + recvBodyDispl[irank],
                      recvBodyCount[irank], MPI_INT, irank, irank, MPI_COMM_WORLD, &rreq[recvSize]);
            recvSize++;
          }
        }
      }
      for (int irank = 0; irank < mpisize; ++irank) {
        if (irank != mpirank) {
          if (sendBodyCount[irank] > 0) {
            MPI_Isend(sendBuff + sendBodyDispl[irank],
                      sendBodyCount[irank], MPI_INT, irank, mpirank, MPI_COMM_WORLD, &sreq[sendSize]);
            sendSize++;
          }
        }
      }
      for (int irank = 0; irank < mpisize; ++irank) {
        sendBodyCount[irank] /= word;
        sendBodyDispl[irank] /= word;
        recvBodyCount[irank] /= word;
        recvBodyDispl[irank] /= word;
      }
      B_iter localBuffer = bodies.begin() + sendBodyDispl[mpirank];
      std::copy(localBuffer, localBuffer + sendBodyCount[mpirank], recvBodies.begin() + recvBodyDispl[mpirank]);
      MPI_Waitall(sendSize, &sreq[0], &sstatus[0]);
      MPI_Waitall(recvSize, &rreq[0], &rstatus[0]);
      delete[] rreq;
      delete[] sreq;
      delete[] rstatus;
      delete[] sstatus;
    }

    //! Exchange send count for cells
    void alltoall(Cells) {
      MPI_Alltoall(sendCellCount, 1, MPI_INT,                   // Communicate send count to get receive count
                   recvCellCount, 1, MPI_INT, MPI_COMM_WORLD);
      recvCellDispl[0] = 0;                                     // Initialize receive displacements
      for (int irank = 0; irank < mpisize - 1; irank++) {       // Loop over ranks
        recvCellDispl[irank + 1] = recvCellDispl[irank] + recvCellCount[irank]; //  Set receive displacement
      }                                                         // End loop over ranks
    }

    //! Exchange cells
    void alltoallv(Cells & cells) {
      assert( (sizeof(cells[0]) & 3) == 0 );                    // Cell structure must be 4 Byte aligned
      int word = sizeof(cells[0]) / 4;                          // Word size of body structure
      recvCells.resize(recvCellDispl[mpisize - 1] + recvCellCount[mpisize - 1]); // Resize receive buffer
      for (int irank = 0; irank < mpisize; irank++) {           // Loop over ranks
        sendCellCount[irank] *= word;                           //  Multiply send count by word size of data
        sendCellDispl[irank] *= word;                           //  Multiply send displacement by word size of data
        recvCellCount[irank] *= word;                           //  Multiply receive count by word size of data
        recvCellDispl[irank] *= word;                           //  Multiply receive displacement by word size of data
      }                                                         // End loop over ranks
      MPI_Alltoallv((int*)&cells[0], sendCellCount, sendCellDispl, MPI_INT,// Communicate cells
                    (int*)&recvCells[0], recvCellCount, recvCellDispl, MPI_INT, MPI_COMM_WORLD);
      for (int irank = 0; irank < mpisize; irank++) {           // Loop over ranks
        sendCellCount[irank] /= word;                           //  Divide send count by word size of data
        sendCellDispl[irank] /= word;                           //  Divide send displacement by word size of data
        recvCellCount[irank] /= word;                           //  Divide receive count by word size of data
        recvCellDispl[irank] /= word;                           //  Divide receive displacement by word size of data
      }                                                         // End loop over ranks
    }

    inline bool processIncomingMessage(int tag, int source) {
      if ((tag & directionmask) == receivebit)
        return false;
      hitCount++;
      uint8_t msgType = getMessageType(tag);
      int nullTag = encryptMessage(1, nulltag, 0, receivebit);
      MPI_Request* request = new MPI_Request();
      char null;
      bool dataReady = false;
      if (msgType == childcelltag) {
<<<<<<< HEAD
	int childID;
	int level = getMessageLevel(tag);
	MPI_Recv(&childID, 1, MPI_INT, source, tag, MPI_COMM_WORLD, MPI_STATUS_IGNORE);
	toggleDirection(tag);
	Cell& cell = sendCells[childID];
	Cell& pcell = sendCells[cell.IPARENT];
	if (pcell.NCHILD > 0) {
	  uint16_t grainSize = getGrainSize(tag);
	  size_t sendingSize = 0;
	  Cells* sendBuffer = new Cells();
	  setLETSubset(sendBuffer, sendCells.begin(), pcell, grainSize, sendingSize, source);
	  MPI_Isend((int*)&(*sendBuffer)[0],  cellWordSize * sendingSize, MPI_INT, source, tag, MPI_COMM_WORLD, request);
	  sendBuffers.push_back(sendBuffer);
	  pendingRequests.push_back(request);        
	  sendIndex += sendingSize;
	  dataReady = true;
	}
	dataReady = false;
      }
      else if (msgType == bodytag) {
	int recvBuff[2];
	MPI_Recv(recvBuff, 2, MPI_INT, source, tag, MPI_COMM_WORLD, MPI_STATUS_IGNORE);	
     toggleDirection(tag);
      MPI_Isend((int*)&sendBodies[recvBuff[0]], bodyWordSize * recvBuff[1], MPI_INT, source, tag, MPI_COMM_WORLD, request);
      dataReady = true;
	dataReady = true;
      }
      else if (msgType == celltag) {
	int cellID;
	MPI_Recv(&cellID, 1, MPI_INT, source, tag, MPI_COMM_WORLD, MPI_STATUS_IGNORE);
	toggleDirection(tag);
	MPI_Isend((int*)&sendCells[cellID], cellWordSize, MPI_INT, source, tag, MPI_COMM_WORLD, request);
	dataReady = true;
=======
        int childID;
        int level = getMessageLevel(tag);
        MPI_Recv(&childID, 1, MPI_INT, source, tag, MPI_COMM_WORLD, MPI_STATUS_IGNORE);
        toggleDirection(tag);
        Cell& cell = LETCells[childID];
        Cell& pcell = LETCells[cell.IPARENT];
        if (pcell.NCHILD > 0) {
          uint16_t grainSize = getGrainSize(tag);
          size_t sendingSize = 0;
          Cells* sendBuffer = new Cells();
          packSubtree(sendBuffer, LETCells.begin(), pcell, grainSize, sendingSize, source);
          MPI_Isend((int*)&(*sendBuffer)[0],  cellWordSize * sendingSize, MPI_INT, source, tag, MPI_COMM_WORLD, request);
          sendBuffers.push_back(sendBuffer);
          pendingRequests.push_back(request);        
          sendIndex += sendingSize;
          dataReady = true;
        }
        dataReady = false;
      }
      else if (msgType == bodytag) {
        int recvBuff[2];
        MPI_Recv(recvBuff, 2, MPI_INT, source, tag, MPI_COMM_WORLD, MPI_STATUS_IGNORE);
        toggleDirection(tag);
        MPI_Isend((int*)&LETBodies[recvBuff[0]], bodyWordSize * recvBuff[1], MPI_INT, source, tag, MPI_COMM_WORLD, request);
        dataReady = true;
      }
      else if (msgType == celltag) {
        int cellID;
        MPI_Recv(&cellID, 1, MPI_INT, source, tag, MPI_COMM_WORLD, MPI_STATUS_IGNORE);
        toggleDirection(tag);
        MPI_Isend((int*)&LETCells[cellID], cellWordSize, MPI_INT, source, tag, MPI_COMM_WORLD, request);
        dataReady = true;
>>>>>>> a04950e5
      }
      else if (msgType == flushtag) {
        MPI_Recv(&null, 1, MPI_CHAR, source, tag, MPI_COMM_WORLD, MPI_STATUS_IGNORE);
        terminated++;
        dataReady = true;
      }
      else {
        MPI_Isend(&null, 1, MPI_CHAR, source, nullTag, MPI_COMM_WORLD, request);
        dataReady = true;
      }    
      deallocateCompletedRequests();
      return dataReady;    
    }

    void deallocateCompletedRequests() {
      size_t count = pendingRequests.size();
      for(int i=0;i<count;++i) {
        if(*(pendingRequests[i])!=MPI_REQUEST_NULL) {
          int flag;
          MPI_Test(pendingRequests[i],&flag,MPI_STATUS_IGNORE);
          if(flag) { 
            delete sendBuffers[i];        
            pendingRequests.erase(pendingRequests.begin() + i);
            sendBuffers.erase(sendBuffers.begin() + i);
            count--;
          }
        } else {
          pendingRequests.erase(pendingRequests.begin() + i);
          sendBuffers.erase(sendBuffers.begin() + i);
          count--;
        }
      }
    }

  protected:
    //! Get distance to other domain
    real_t getDistance(C_iter C, Bounds bounds, vec3 Xperiodic) {
      vec3 dX;                                                  // Distance vector
      for (int d = 0; d < 3; d++) {                             // Loop over dimensions
        dX[d] = (C->X[d] + Xperiodic[d] > bounds.Xmax[d]) *     //  Calculate the distance between cell C and
          (C->X[d] + Xperiodic[d] - bounds.Xmax[d]) +           //  the nearest point in domain [xmin,xmax]^3
          (C->X[d] + Xperiodic[d] < bounds.Xmin[d]) *           //  Take the differnece from xmin or xmax
          (C->X[d] + Xperiodic[d] - bounds.Xmin[d]);            //  or 0 if between xmin and xmax
      }                                                         // End loop over dimensions
      return norm(dX);                                          // Return distance squared
    }

    //! Get distance to other domain
    inline real_t getRankDistance(C_iter C, vec3 Xperiodic, int rank) {
      vec3 dX;                                                  // Distance vector
      for (int d = 0; d < 3; d++) {                             // Loop over dimensions
        dX[d] = (C->X[d] + Xperiodic[d] > allBoundsXmax[rank][d]) * //  Calculate the distance between cell C and
          (C->X[d] + Xperiodic[d] - allBoundsXmax[rank][d]) +   //  the nearest point in domain [xmin,xmax]^3
          (C->X[d] + Xperiodic[d] < allBoundsXmin[rank][d]) *   //  Take the differnece from xmin or xmax
          (C->X[d] + Xperiodic[d] - allBoundsXmin[rank][d]);    //  or 0 if between xmin and xmax
      }                                                         // End loop over dimensions
      return norm(dX);                                          // Return distance squared
    }

    //! Dual tree traversal for a single pair of cells
    void traverseRemote(C_iter Ci, C_iter Cj, bool mutual, real_t remote, size_t rank) {
      vec3 dX = Ci->X - Cj->X - kernel::Xperiodic;                // Distance vector from source to target
      real_t R2 = norm(dX);                                       // Scalar distance squared
      if (R2 > (Ci->R + Cj->R) * (Ci->R + Cj->R) * (1 - 1e-3)) {  // Distance is far enough
        kernel::M2L(Ci, Cj, false);                               //  M2L kernel
      } else if (Ci->NCHILD == 0 && Cj->NCHILD == 0) {            // Else if both cells are bodies
<<<<<<< HEAD
        if(Cj->NBODY == 0){
          kernel::M2L(Ci, Cj, false);                             //   M2L kernel
          //std::cout<<"bodies not available"<<std::endl;
        }
        else {
          double commtime;
          Bodies bodies = getBodies(Cj->IBODY, Cj->NBODY, Cj->LEVEL, rank, bodytag, commtime);
#if WEIGH_COM
          Ci->WEIGHT += commtime;
#endif
          if (bodies.size() > 0) {
            Cj->BODY = bodies.begin();
            kernel::P2P(Ci, Cj, false);                             //    P2P kernel for pair of cells
#if 0
            countWeight(Ci, remoteWeight);                          //   Increment P2P weight
#endif
          } else {
            kernel::M2L(Ci, Cj, false);                             //   M2L kernel
            //countWeight(Ci, remote,remoteWeight*0.25);            //   Increment M2L weight
          }
        }

=======
        double commtime;
        Bodies bodies = getBodies(Cj->IBODY, Cj->NBODY, Cj->LEVEL, rank, bodytag, commtime);
#if WEIGH_COM
        Ci->WEIGHT += commtime;
#endif
        if (bodies.size() > 0) {
          Cj->BODY = bodies.begin();
          kernel::P2P(Ci, Cj, false);                             //    P2P kernel for pair of cells
#if 0
          countWeight(Ci, remoteWeight);                          //   Increment P2P weight
#endif
        } else {
          kernel::M2L(Ci, Cj, false);                             //   M2L kernel
          //countWeight(Ci, remote,remoteWeight*0.25);            //   Increment M2L weight
        }
>>>>>>> a04950e5
      } else {                                                    // Else if cells are close but not bodies
        splitCellRemote(Ci, Cj, mutual, remote, rank);            //  Split cell and call function recursively for child
      }                                                           // End if for multipole acceptance
    }

    //! Split cell and call traverse() recursively for child
    void splitCellRemote(C_iter Ci, C_iter Cj, bool mutual, real_t remote, size_t rank) {
      double commtime;
      if (Cj->NCHILD == 0) {                                      // If Cj is leaf
        assert(Ci->NCHILD > 0);                                   //  Make sure Ci is not leaf
        for (C_iter ci = Ci0 + Ci->ICHILD; ci != Ci0 + Ci->ICHILD + Ci->NCHILD; ci++) { // Loop over Ci's children
          traverseRemote(ci, Cj, mutual, remote, rank);           //   Traverse a single pair of cells
        }                                                         //  End loop over Ci's children
      } else if (Ci->NCHILD == 0) {                               // Else if Ci is leaf
        assert(Cj->NCHILD > 0);                                   //  Make sure Cj is not leaf
        Cells cells = getCell(Cj->ICHILD, Cj->NCHILD, Cj->LEVEL, rank, childcelltag, commtime);
#if WEIGH_COM
        Ci->WEIGHT += commtime;
#endif
        for (C_iter cj = cells.begin(); cj != cells.end(); ++cj) {// Loop over Cj's children
          traverseRemote(Ci, cj, mutual, remote, rank);           //   Traverse a single pair of cells
        }
      } else if (Ci->NBODY + Cj->NBODY >= nspawn) {               // Else if cells are still large
        Cells cells = getCell(Cj->ICHILD, Cj->NCHILD, Cj->LEVEL, rank, childcelltag, commtime);
#if WEIGH_COM
        Ci->WEIGHT += commtime;
#endif
        TraverseRemoteRange traverseRange(this, Ci0 + Ci->ICHILD, Ci0 + Ci->ICHILD + Ci->NCHILD, // Instantiate recursive functor
                                          cells.begin(), cells.end(), mutual, remote, rank);
        traverseRange();
      } else if (Ci->R >= Cj->R) {                                // Else if Ci is larger than Cj
        for (C_iter ci = Ci0 + Ci->ICHILD; ci != Ci0 + Ci->ICHILD + Ci->NCHILD; ci++) { // Loop over Ci's children
          traverseRemote(ci, Cj, mutual, remote, rank);           //   Traverse a single pair of cells
        }                                                         //  End loop over Ci's children
      } else {                                                    // Else if Cj is larger than Ci
        Cells cells = getCell(Cj->ICHILD, Cj->NCHILD, Cj->LEVEL, rank, childcelltag, commtime);
#if WEIGH_COM
        Ci->WEIGHT += commtime;
#endif
        for (C_iter cj = cells.begin(); cj != cells.end(); ++cj) {// Loop over Cj's children
          traverseRemote(Ci, cj, mutual, remote, rank);           //   Traverse a single pair of cells
        }                                                         //  End loop over Cj's children
      }                                                           // End if for leafs and Ci Cj size
    }

    //! Recursive functor for dual tree traversal of a range of Ci and Cj
    struct TraverseRemoteRange {
      TreeMPI * treeMPI;                                          //!< TreeMPI object
      C_iter CiBegin;                                             //!< Begin iterator of target cells
      C_iter CiEnd;                                               //!< End iterator of target cells
      C_iter CjBegin;                                             //!< Begin Iterator of source cells
      C_iter CjEnd;                                               //!< End iterator of source cells
      bool mutual;                                                //!< Flag for mutual interaction
      real_t remote;                                              //!< Weight for remote work load
      size_t rank;
      TraverseRemoteRange(TreeMPI * _treeMPI, C_iter _CiBegin, C_iter _CiEnd,// Constructor
                          C_iter _CjBegin, C_iter _CjEnd,
                          bool _mutual, real_t _remote, size_t _rank) :
        treeMPI(_treeMPI), CiBegin(_CiBegin), CiEnd(_CiEnd),      // Initialize variables
        CjBegin(_CjBegin), CjEnd(_CjEnd),
        mutual(_mutual), remote(_remote), rank(_rank) {}
      void operator() () {                                        // Overload operator()
        Tracer tracer;                                            //  Instantiate tracer
        logger::startTracer(tracer);                              //  Start tracer
        if (CiEnd - CiBegin == 1 || CjEnd - CjBegin == 1) {       //  If only one cell in range
          for (C_iter Ci = CiBegin; Ci != CiEnd; Ci++) {          //    Loop over all Ci cells
            for (C_iter Cj = CjBegin; Cj != CjEnd; Cj++) {        //     Loop over all Cj cells
              treeMPI->traverseRemote(Ci, Cj, mutual, remote, rank); // Call traverse for single pair
            }                                                     //     End loop over all Cj cells
          }                                                       //   End if for Ci == Cj
        } else {                                                  //  If many cells are in the range
          C_iter CiMid = CiBegin + (CiEnd - CiBegin) / 2;         //   Split range of Ci cells in half
          C_iter CjMid = CjBegin + (CjEnd - CjBegin) / 2;         //   Split range of Cj cells in half
          {
            TraverseRemoteRange leftBranch(treeMPI, CiBegin, CiMid,//    Instantiate recursive functor
                                           CjBegin, CjMid, mutual, remote, rank);
            leftBranch();
            TraverseRemoteRange rightBranch(treeMPI, CiMid, CiEnd,//    Instantiate recursive functor
                                            CjMid, CjEnd, mutual, remote, rank);;
            rightBranch();                                        //    Ci:latter Cj:latter
          }
          {
            TraverseRemoteRange leftBranch(treeMPI, CiBegin, CiMid,//    Instantiate recursive functor
                                           CjMid, CjEnd, mutual, remote, rank);;
            leftBranch();
            TraverseRemoteRange rightBranch(treeMPI, CiMid, CiEnd,//    Instantiate recursive functor
                                            CjBegin, CjMid, mutual, remote, rank);;
            rightBranch();                                        //    Ci:latter Cj:former
          }
        }                                                         //  End if for many cells in range
        logger::stopTracer(tracer);                               //  Stop tracer
      }                                                           // End overload operator()
    };

    //! Add cells to send buffer
    void addSendCell(C_iter C, int & irank, int & icell, int & iparent, bool copyData) {
      if (copyData) {                                           // If copying data to send cells
        Cell cell(*C);                                          //  Initialize send cell
        cell.NCHILD = cell.NBODY = 0;                           //  Reset counters
        cell.IPARENT = iparent;                                 //  Index of parent
        sendCells[sendCellDispl[irank] + icell] = cell;         //  Copy cell to send buffer
        C_iter Cparent = sendCells.begin() + sendCellDispl[irank] + iparent;// Get parent iterator
        if (Cparent->NCHILD == 0) Cparent->ICHILD = icell;      //  Index of parent's first child
        Cparent->NCHILD++;                                      //  Increment parent's child counter
      }                                                         // End if for copying data to send cells
      icell++;                                                  // Increment cell counter
    }

    //! Add bodies to send buffer
    void addSendBody(C_iter C, int & irank, int & ibody, int icell, bool copyData) {
      if (copyData) {                                           // If copying data to send bodies
        C_iter Csend = sendCells.begin() + sendCellDispl[irank] + icell; // Send cell iterator
        Csend->NBODY = C->NBODY;                                //  Number of bodies
        Csend->IBODY = ibody;                                   //  Body index per rank
        B_iter Bsend = sendBodies.begin() + sendBodyDispl[irank] + ibody; // Send body iterator
        for (B_iter B = C->BODY; B != C->BODY + C->NBODY; B++, Bsend++) { //  Loop over bodies in cell
          *Bsend = *B;                                          //   Copy body to send buffer
          Bsend->IRANK = irank;                                 //   Assign destination rank
        }                                                       //  End loop over bodies in cell
      }                                                         // End if for copying data to send bodies
      ibody += C->NBODY;                                        // Increment body counter
    }

    inline int encryptMessage(uint16_t grainSize, uint8_t requestType, uint8_t level, char direction) {
      int tag = int(grainSize);
      tag <<= requestshift; tag |= requestType;
      tag <<= levelshift; tag |= level;
      tag <<= directionshift; tag |= direction;
      return tag;
    }

    inline void decryptMessage(int tag, uint16_t& grainSize, uint8_t& requestType, uint8_t& level, char& direction) {
      direction = tag & directionmask;
      tag >>= directionshift;
      level = tag & levelmask;
      tag >>= levelshift;
      requestType = tag & requestmask;
      tag >>= requestshift;
      grainSize = tag & grainmask;
    }

    inline uint16_t getGrainSize(int const& tag) {
      return ((tag >> (requestshift + directionshift + levelshift)) & grainmask);
    }

    inline uint8_t getMessageType(int const& tag) {
      return ((tag >> (directionshift + levelshift)) & requestmask);
    }

    inline uint8_t getMessageLevel(int const& tag) {
      return ((tag >> directionshift) & levelmask);
    }

    inline char getMessageDirection(int const& tag) {
      return (tag & directionmask);
    }

    inline void toggleDirection(int& tag) {
      tag ^= directionmask;
    }

    inline void setLETSubset(Cells* cells, C_iter const& C0, Cell const& C, uint16_t const& grainSize, size_t& index, int rank) {
      C_iter begin = C0 + C.ICHILD;
      C_iter end   = C0 + C.ICHILD + C.NCHILD;
      int icell = index;
      cells->insert(cells->end(), begin, end);      
      index += C.NCHILD;    
      real_t R2;
      for (C_iter cc = begin; cc < end; ++cc, ++icell)
        if(index < grainSize) { 
          R2 = getRankDistance(cc, kernel::Xperiodic, rank);    //       Get distance to other domain
          if(4 * cc->R * cc->R > R2) {                          //       Divide if cell seems too close
            setLETSubset(cells, C0, *cc, grainSize, index, rank);      
          } else {            
            (*cells)[icell].NCHILD = 0;
            (*cells)[icell].NBODY = 0;
          }          
        }
    }

    //! Determine which cells to send
    void traverseLET(C_iter C, C_iter C0, Bounds bounds, vec3 cycle,
                     int & irank, int & ibody, int & icell, int iparent, bool copyData) {
      int level = int(logf(mpisize - 1) / M_LN2 / 3) + 1;       // Level of local root cell
      if (mpisize == 1) level = 0;                              // Account for serial case
      bool divide[8] = {0, 0, 0, 0, 0, 0, 0, 0};                // Initialize divide flag
      int icells[8] = {0, 0, 0, 0, 0, 0, 0, 0};                 // Initialize icell array
      int cc = 0;                                               // Initialize child index
      for (C_iter CC = C0 + C->ICHILD; CC != C0 + C->ICHILD + C->NCHILD; CC++, cc++) { // Loop over child cells
        icells[cc] = icell;                                     //  Store cell index
        addSendCell(CC, irank, icell, iparent, copyData);       //  Add cells to send
        if (CC->NCHILD == 0) {                                  //  If cell is leaf
          addSendBody(CC, irank, ibody, icell - 1, copyData);   //   Add bodies to send
        } else {                                                //  If cell is not leaf
          vec3 Xperiodic = 0;                                   //   Periodic coordinate offset
          if (images == 0) {                                    //   If free boundary condition
            real_t R2 = getDistance(CC, bounds, Xperiodic);     //    Get distance to other domain
            divide[cc] |= 4 * CC->R * CC->R > R2;               //    Divide if the cell seems too close
          } else {                                              //   If periodic boundary condition
            for (int ix = -1; ix <= 1; ix++) {                  //    Loop over x periodic direction
              for (int iy = -1; iy <= 1; iy++) {                //     Loop over y periodic direction
                for (int iz = -1; iz <= 1; iz++) {              //      Loop over z periodic direction
                  Xperiodic[0] = ix * cycle[0];                 //       Coordinate offset for x periodic direction
                  Xperiodic[1] = iy * cycle[1];                 //       Coordinate offset for y periodic direction
                  Xperiodic[2] = iz * cycle[2];                 //       Coordinate offset for z periodic direction
                  real_t R2 = getDistance(CC, bounds, Xperiodic); //       Get distance to other domain
                  divide[cc] |= 4 * CC->R * CC->R > R2;         //       Divide if cell seems too close
                }                                               //      End loop over z periodic direction
              }                                                 //     End loop over y periodic direction
            }                                                   //    End loop over x periodic direction
          }                                                     //   Endif for periodic boundary condition
          divide[cc] |= CC->R > (max(cycle) / (1 << (level + 1)));   //   Divide if cell is larger than local root cell
        }                                                       //  Endif for leaf
      }                                                         // End loop over child cells
      cc = 0;                                                   // Initialize child index
      for (C_iter CC = C0 + C->ICHILD; CC != C0 + C->ICHILD + C->NCHILD; CC++, cc++) { // Loop over child cells
        if (divide[cc]) {                                       //  If cell must be divided further
          iparent = icells[cc];                                 //   Parent cell index
          traverseLET(CC, C0, bounds, cycle, irank, ibody, icell, iparent, copyData);// Recursively traverse tree to set LET
        }                                                       //  End if for cell division
      }                                                         // End loop over child cells
    }

    template <typename MapperType>
    void appendDataToCellMapper(MapperType& map, Cells const& cells, int& index, int id) {
      Cell parent = cells[id];
      if (index < cells.size()) {
        id = index;
        if (parent.NCHILD > 0) {        
          assert((index + parent.NCHILD) <= cells.size());
          assert(map.find(parent.ICHILD) == map.end());
          map[parent.ICHILD] = Cells(cells.begin() + index, cells.begin() + index + parent.NCHILD);
          index += parent.NCHILD;
          for (size_t i = 0; i < parent.NCHILD; ++i) {
            appendDataToCellMapper(map, cells, index, id++);
          }
        }
      }
    }

    void sendFlushRequest() {
      MPI_Request request;
      int tag = encryptMessage(1, flushtag, 0, sendbit);
      char null;
      for (int i = 0; i < mpisize; ++i)
        if (i != mpirank)
          MPI_Isend(&null, 1, MPI_CHAR, i, tag, MPI_COMM_WORLD, &request);
    }

  public:
    //! Constructor
    TreeMPI(int _mpirank, int _mpisize, int _images) :
      mpirank(_mpirank), mpisize(_mpisize), images(_images),
      terminated(0), hitCount(0), sendIndex(0),
      nulltag(1), celltag(2),
      childcelltag(3), bodytag(8),
      flushtag(9), maxtag(15), levelshift(5),
      requestshift(4), directionshift(1), levelmask(0x1F),
      requestmask(0xF), directionmask(0x1), grainmask(0xFFFF)
      , sendbit(1), receivebit(0){                             // Initialize variables
      allBoundsXmin = new float [mpisize][3];                   // Allocate array for minimum of local domains
      allBoundsXmax = new float [mpisize][3];                   // Allocate array for maximum of local domains
      sendBodyCount = new int [mpisize];                        // Allocate send count
      sendBodyDispl = new int [mpisize];                        // Allocate send displacement
      recvBodyCount = new int [mpisize];                        // Allocate receive count
      recvBodyDispl = new int [mpisize];                        // Allocate receive displacement
      sendCellCount = new int [mpisize];                        // Allocate send count
      sendCellDispl = new int [mpisize];                        // Allocate send displacement
      recvCellCount = new int [mpisize];                        // Allocate receive count
      recvCellDispl = new int [mpisize];                        // Allocate receive displacement
    }
    //! Destructor
    ~TreeMPI() {
      delete[] allBoundsXmin;                                   // Deallocate array for minimum of local domains
      delete[] allBoundsXmax;                                   // Deallocate array for maximum of local domains
      delete[] sendBodyCount;                                   // Deallocate send count
      delete[] sendBodyDispl;                                   // Deallocate send displacement
      delete[] recvBodyCount;                                   // Deallocate receive count
      delete[] recvBodyDispl;                                   // Deallocate receive displacement
      delete[] sendCellCount;                                   // Deallocate send count
      delete[] sendCellDispl;                                   // Deallocate send displacement
      delete[] recvCellCount;                                   // Deallocate receive count
      delete[] recvCellDispl;                                   // Deallocate receive displacement
    }

    //! Allgather bounds from all ranks
    void allgatherBounds(Bounds bounds) {
      float Xmin[3], Xmax[3];
      for (int d = 0; d < 3; d++) {                             // Loop over dimensions
        Xmin[d] = bounds.Xmin[d];                               //  Convert Xmin to float
        Xmax[d] = bounds.Xmax[d];                               //  Convert Xmax to float
      }                                                         // End loop over dimensions
      MPI_Allgather(Xmin, 3, MPI_FLOAT, allBoundsXmin[0], 3, MPI_FLOAT, MPI_COMM_WORLD);// Gather all domain bounds
      MPI_Allgather(Xmax, 3, MPI_FLOAT, allBoundsXmax[0], 3, MPI_FLOAT, MPI_COMM_WORLD);// Gather all domain bounds
    }

    //! Set local essential tree to send to each process
    void setLET(Cells & cells, vec3 cycle) {
      logger::startTimer("Set LET size");                       // Start timer
      C_iter C0 = cells.begin();                                // Set cells begin iterator
      Bounds bounds;                                            // Bounds of local subdomain
      sendBodyDispl[0] = 0;                                     // Initialize body displacement vector
      sendCellDispl[0] = 0;                                     // Initialize cell displacement vector
      for (int irank = 0; irank < mpisize; irank++) {           // Loop over ranks
        if (irank != 0) sendBodyDispl[irank] = sendBodyDispl[irank - 1] + sendBodyCount[irank - 1]; // Update body displacement
        if (irank != 0) sendCellDispl[irank] = sendCellDispl[irank - 1] + sendCellCount[irank - 1]; // Update cell displacement
        sendBodyCount[irank] = 0;                               //  Initialize send body count for current rank
        sendCellCount[irank] = 0;                               //  Initialize send cell count for current rank
        if (irank != mpirank && !cells.empty()) {               //  If not current rank and cell vector is not empty
          int ibody = 0;                                        //   Initialize send body's offset
          int icell = 1;                                        //   Initialize send cell's offset
          for (int d = 0; d < 3; d++) {                         //   Loop over dimensions
            bounds.Xmin[d] = allBoundsXmin[irank][d];           //    Local Xmin for irank
            bounds.Xmax[d] = allBoundsXmax[irank][d];           //    Local Xmax for irank
          }                                                     //   End loop over dimensions
          if (C0->NCHILD == 0) {                                //   If root cell is leaf
            addSendBody(C0, irank, ibody, icell - 1, false);    //    Add bodies to send
          }                                                     //   End if for root cell leaf
          traverseLET(C0, C0, bounds, cycle, irank, ibody, icell, 0, false); // Traverse tree to set LET
          sendBodyCount[irank] = ibody;                         //   Send body count for current rank
          sendCellCount[irank] = icell;                         //   Send cell count for current rank
        }                                                       //  Endif for current rank
      }                                                         // End loop over ranks
      logger::stopTimer("Set LET size");                        // Stop timer
      logger::startTimer("Set LET");                            // Start timer
      int numSendBodies = sendBodyDispl[mpisize - 1] + sendBodyCount[mpisize - 1]; // Total number of send bodies
      int numSendCells = sendCellDispl[mpisize - 1] + sendCellCount[mpisize - 1]; // Total number of send cells
      sendBodies.resize(numSendBodies);                         // Clear send buffer for bodies
      sendCells.resize(numSendCells);                           // Clear send buffer for cells
      MPI_Barrier(MPI_COMM_WORLD);
      for (int irank = 0; irank < mpisize; irank++) {           // Loop over ranks
        if (irank != mpirank && !cells.empty()) {               //  If not current rank and cell vector is not empty
          int ibody = 0;                                        //   Reinitialize send body's offset
          int icell = 0;                                        //   Reinitialize send cell's offset
          for (int d = 0; d < 3; d++) {                         //   Loop over dimensions
            bounds.Xmin[d] = allBoundsXmin[irank][d];           //   Local Xmin for irank
            bounds.Xmax[d] = allBoundsXmax[irank][d];           //   Local Xmax for irank
          }                                                     //   End loop over dimensions
          C_iter Csend = sendCells.begin() + sendCellDispl[irank];//   Send cell iterator
          *Csend = *C0;                                         //   Copy cell to send buffer
          Csend->NCHILD = Csend->NBODY = 0;                     //   Reset link to children and bodies
          icell++;                                              //   Increment send cell counter
          if (C0->NCHILD == 0) {                                //   If root cell is leaf
            addSendBody(C0, irank, ibody, icell - 1, true);     //    Add bodies to send
          }                                                     //   End if for root cell leaf
          traverseLET(C0, C0, bounds, cycle, irank, ibody, icell, 0, true); // Traverse tree to set LET
        }                                                       //  Endif for current rank
      }                                                         // End loop over ranks
      logger::stopTimer("Set LET");                             // Stop timer
    }

    //! Get local essential tree from irank
    void getLET(Cells & cells, int irank) {
      std::stringstream event;                                  // Event name
      event << "Get LET from rank " << irank;                   // Create event name based on irank
      logger::startTimer(event.str());                          // Start timer
      for (int i = 0; i < recvCellCount[irank]; i++) {          // Loop over receive cells
        C_iter C = recvCells.begin() + recvCellDispl[irank] + i;//  Iterator of receive cell
        if (C->NBODY != 0) {                                    //  If cell has bodies
          C->BODY = recvBodies.begin() + recvBodyDispl[irank] + C->IBODY;// Iterator of first body
        }                                                       //  End if for bodies
      }                                                         // End loop over receive cells
      cells.resize(recvCellCount[irank]);                       // Resize cell vector for LET
      cells.assign(recvCells.begin() + recvCellDispl[irank],    // Assign receive cells to vector
                   recvCells.begin() + recvCellDispl[irank] + recvCellCount[irank]);
      logger::stopTimer(event.str());                           // Stop timer
    }

    //! Link LET with received bodies and calcualte NBODY
    void linkLET() {
      logger::startTimer("Link LET");                           // Start timer
      for (int irank = 0; irank < mpisize; irank++) {           // Loop over ranks
        for (int i = 0; i < recvCellCount[irank]; i++) {        //  Loop over receive cells
          C_iter C = recvCells.begin() + recvCellDispl[irank] + i;//   Iterator of receive cell
          if (C->NBODY != 0) {                                  //   If cell has bodies
            C->BODY = recvBodies.begin() + recvBodyDispl[irank] + C->IBODY;// Iterator of first body
          }                                                     //   End if for bodies
        }                                                       //  End loop over receive cells
      }                                                         // End loop over ranks
      logger::stopTimer("Link LET");                            // End timer
    }

    //! Copy remote root cells to body structs (for building global tree)
    Bodies root2body() {
      logger::startTimer("Root to body");                       // Start timer
      Bodies bodies;                                            // Bodies to contain remote root coordinates
      bodies.reserve(mpisize - 1);                              // Reserve size of body vector
      for (int irank = 0; irank < mpisize; irank++) {           // Loop over ranks
        if (irank != mpirank) {                                 //  If not current rank
          C_iter C0 = recvCells.begin() + recvCellDispl[irank]; //   Root cell iterator for irank
          Body body;                                            //   Body to contain remote root coordinates
          body.X = C0->X;                                       //   Copy remote root coordinates
          body.IBODY = recvCellDispl[irank];                    //   Copy remote root displacement in vector
          bodies.push_back(body);                               //   Push this root cell to body vector
        }                                                       //  End if for not current rank
      }                                                         // End loop over ranks
      logger::stopTimer("Root to body");                        // Stop timer
      return bodies;                                            // Return body vector
    }

    //! Graft remote trees to global tree
    void attachRoot(Cells & cells) {
      logger::startTimer("Attach root");                        // Start timer
      int globalCells = cells.size();                           // Number of global cells
      cells.insert(cells.end(), recvCells.begin(), recvCells.end()); // Join LET cell vectors
      for (C_iter C = cells.begin(); C != cells.begin() + globalCells; C++) { // Loop over global cells
        if (C->NCHILD == 0) {                                   // If leaf cell
          int offset = globalCells + C->BODY->IBODY;            //  Offset of received root cell index
          C_iter C0 = cells.begin() + offset;                   //  Root cell iterator
          C0->IPARENT = C->IPARENT;                             //  Link remote root to global leaf
          *C = *C0;                                             //  Copy remote root to global leaf
          C->ICHILD += offset;                                  //  Add offset to child index
        } else {                                                // If not leaf cell
          C->BODY = recvBodies.end();                           //  Use BODY as flag to indicate non-leaf global cell
        }                                                       // End if for leaf cell
      }                                                         // End loop over global cells
      for (int irank = 0; irank < mpisize; irank++) {           // Loop over ranks
        if (irank != mpirank && recvCellCount[irank] > 0) {     //  If not current rank
          C_iter C0 = cells.begin() + globalCells + recvCellDispl[irank];// Root cell iterator for irank
          for (C_iter C = C0 + 1; C != C0 + recvCellCount[irank]; C++) { //    Loop over cells received from irank
            int offset = globalCells + recvCellDispl[irank];    //     Offset of received root cell index
            C->IPARENT += offset;                               //     Add offset to parent index
            C->ICHILD += offset;                                //     Add offset to child index
          }                                                     //    End loop over cells received from irank
        }                                                       //  End if for not current rank
      }                                                         // End loop over ranks
      C_iter C0 = cells.begin();                                // Root cell iterator of entire LET
      for (int i = globalCells - 1; i >= 0; i--) {              // Loop over global cells bottom up
        C_iter C = cells.begin() + i;                           //  Iterator of current cell
        if (C->BODY == recvBodies.end()) {                      //  If non-leaf global cell
          vec3 Xmin = C->X, Xmax = C->X;                        //   Initialize Xmin, Xmax
          for (C_iter CC = C0 + C->ICHILD; CC != C0 + C->ICHILD + C->NCHILD; CC++) { // Loop over child cells
            Xmin = min(CC->X - CC->R, Xmin);                    //    Update Xmin
            Xmax = max(CC->X + CC->R, Xmax);                    //    Update Xmax
          }                                                     //   End loop over child cells
          C->X = (Xmax + Xmin) / 2;                             //   Calculate center of domain
          for (int d = 0; d < 3; d++) {                         //   Loop over dimensions
            C->R = std::max(C->X[d] - Xmin[d], C->R);           //    Calculate min distance from center
            C->R = std::max(Xmax[d] - C->X[d], C->R);           //    Calculate max distance from center
          }                                                     //   End loop over dimensions
          C->M = 0;                                             //   Reset multipoles
          kernel::M2M(C, C0);                                   //   M2M kernel
        }                                                       //  End if for non-leaf global cell
      }                                                         // End loop over global cells bottom up
      logger::stopTimer("Attach root");                         // Stop timer
    }

    //! Send bodies
    Bodies commBodies(Bodies bodies) {
      logger::startTimer("Comm partition");                     // Start timer
      alltoall(bodies);                                         // Send body count
      alltoallv(bodies);                                        // Send bodies
      logger::stopTimer("Comm partition");                      // Stop timer
      return recvBodies;                                        // Return received bodies
    }

    //! Send bodies
    Bodies commBodies() {
      logger::startTimer("Comm LET bodies");                    // Start timer
      alltoall(sendBodies);                                     // Send body count
      alltoallv(sendBodies);                                    // Send bodies
      logger::stopTimer("Comm LET bodies");                     // Stop timer
      return recvBodies;                                        // Return received bodies
    }

    //! Send cells
    void commCells() {
      logger::startTimer("Comm LET cells");                     // Start timer
      alltoall(sendCells);                                      // Send cell count
      alltoallv(sendCells);                                     // Senc cells
      logger::stopTimer("Comm LET cells");                      // Stop timer
    }

    //! Copy recvBodies to bodies
    Bodies getRecvBodies() {
      return recvBodies;                                        // Return recvBodies
    }

    //! Send bodies to next rank (round robin)
    void shiftBodies(Bodies & bodies) {
      int newSize;                                              // New number of bodies
      int oldSize = bodies.size();                              // Current number of bodies
      const int word = sizeof(bodies[0]) / 4;                   // Word size of body structure
      const int isend = (mpirank + 1          ) % mpisize;      // Send to next rank (wrap around)
      const int irecv = (mpirank - 1 + mpisize) % mpisize;      // Receive from previous rank (wrap around)
      MPI_Request sreq, rreq;                                   // Send, receive request handles

      MPI_Isend(&oldSize, 1, MPI_INT, irecv, 0, MPI_COMM_WORLD, &sreq);// Send current number of bodies
      MPI_Irecv(&newSize, 1, MPI_INT, isend, 0, MPI_COMM_WORLD, &rreq);// Receive new number of bodies
      MPI_Wait(&sreq, MPI_STATUS_IGNORE);                       // Wait for send to complete
      MPI_Wait(&rreq, MPI_STATUS_IGNORE);                       // Wait for receive to complete

      recvBodies.resize(newSize);                               // Resize buffer to new number of bodies
      MPI_Isend((int*)&bodies[0], oldSize * word, MPI_INT, irecv, // Send bodies to next rank
                1, MPI_COMM_WORLD, &sreq);
      MPI_Irecv((int*)&recvBodies[0], newSize * word, MPI_INT, isend, // Receive bodies from previous rank
                1, MPI_COMM_WORLD, &rreq);
      MPI_Wait(&sreq, MPI_STATUS_IGNORE);                       // Wait for send to complete
      MPI_Wait(&rreq, MPI_STATUS_IGNORE);                       // Wait for receive to complete
      bodies = recvBodies;                                      // Copy bodies from buffer
    }

    //! Allgather bodies
    Bodies allgatherBodies(Bodies & bodies) {
      const int word = sizeof(bodies[0]) / 4;                   // Word size of body structure
      sendBodyCount[0] = bodies.size();                         // Determine send count
      MPI_Allgather(sendBodyCount, 1, MPI_INT,                  // Allgather number of bodies
                    recvBodyCount, 1, MPI_INT, MPI_COMM_WORLD);
      recvBodyDispl[0] = 0;                                     // Initialize receive displacement
      for (int irank = 0; irank < mpisize - 1; irank++) {       // Loop over ranks
        recvBodyDispl[irank + 1] = recvBodyDispl[irank] + recvBodyCount[irank]; // Set receive displacement
      }                                                         // End loop over ranks
      recvBodies.resize(recvBodyDispl[mpisize - 1] + recvBodyCount[mpisize - 1]); // Resize receive buffer
      for (int irank = 0; irank < mpisize; irank++) {           // Loop over ranks
        recvBodyCount[irank] *= word;                           //  Multiply receive count by word size of data
        recvBodyDispl[irank] *= word;                           //  Multiply receive displacement by word size of data
      }                                                         // End loop over ranks
      MPI_Allgatherv((int*)&bodies[0], sendBodyCount[0]*word, MPI_INT,// Allgather bodies
                     (int*)&recvBodies[0], recvBodyCount, recvBodyDispl, MPI_INT, MPI_COMM_WORLD);
      return recvBodies;                                        // Return bodies
    }

    void setSendLET(Cells& cells, Bodies& bodies) {
      sendCells = cells;
      sendBodies = bodies;    
      cellWordSize = sizeof(cells[0]) / 4;
      bodyWordSize = sizeof(bodies[0]) / 4;
    }

    void flushAllRequests() {
      sendFlushRequest();
      int ready;
      MPI_Status status;
      while (terminated < (mpisize - 1)) {
        ready = 0;
        MPI_Iprobe(MPI_ANY_SOURCE, MPI_ANY_TAG, MPI_COMM_WORLD, &ready, &status);
        if (ready) {
          processIncomingMessage(status.MPI_TAG, status.MPI_SOURCE);
        }
      }        
    }

    //! Evaluate P2P and M2L using dual tree traversal
    void dualTreeTraversalRemote(Cells & icells, Bodies& ibodies, int mpirank, int mpisize, int spwan, int commgrain, real_t remote = 1) {
      if (icells.empty()) return;                                 // Quit if either of the cell vectors are empty
      nspawn = spwan;
      granularity = commgrain;
      logger::startTimer("Traverse Remote");                      // Start timer
      kernel::Xperiodic = 0;
      logger::initTracer();                                       // Initialize tracer    
      ///setSendLET(icells, ibodies);
      Ci0 = icells.begin();                                       // Set iterator of target root cell
      for (int i = 0; i < mpisize; ++i) {
        if (i != mpirank) {
          double commtime;
          Cells cells = getCell(0, 1, 0, i, celltag, commtime);
          assert(cells.size() > 0);
          traverseRemote(Ci0, cells.begin(), false, remote, i);
          logger::startTimer("Clear cache");                      // Start timer
          clearCellCache(i);
          logger::stopTimer("Clear cache", 0);                    // Start timer
        }
      }
      logger::printTime("Clear cache");
      logger::stopTimer("Traverse Remote");                       // Stop timer
      logger::writeTracer();                                      // Write tracer to file
    }

  //! Get bodies underlying a key and a level
  Bodies getBodies(int key, int nchild, size_t level, int rank, int requestType, double& commtime) {
    assert(rank != mpirank);
    commtime = 0.0;
    Bodies recvData;
    if (requestType == bodytag && bodyMap.find(key) ==  bodyMap.end()) {
      MPI_Request request;
      int tag = encryptMessage(1, requestType, level, sendbit);
#if CALC_COM_COMP
      logger::startTimer("Communication");
#endif
      int sendBuffer[2] = {key, nchild};
      MPI_Isend(sendBuffer, 2, MPI_INT, rank, tag, MPI_COMM_WORLD, &request);
      MPI_Status status;
      int recvRank = rank;
      int receivedTag;
      toggleDirection(tag);
      int ready = 0;
      while (!ready) {
        MPI_Iprobe(MPI_ANY_SOURCE, MPI_ANY_TAG, MPI_COMM_WORLD, &ready, &status);
        if (ready) {
          if (tag != status.MPI_TAG || rank != status.MPI_SOURCE) {
            processIncomingMessage(status.MPI_TAG, status.MPI_SOURCE);
            ready = 0;
          }
        }
      }
      receivedTag = status.MPI_TAG;
      int responseType = getMessageType(receivedTag);
      int recvCount = 0;
      assert(responseType == bodytag || responseType == nulltag);
      if (responseType == bodytag) {
        MPI_Get_count(&status, MPI_INT, &recvCount);
        int bodyCount = recvCount / bodyWordSize;
        recvData.resize(bodyCount);
        MPI_Recv(&recvData[0], recvCount, MPI_INT, recvRank, receivedTag, MPI_COMM_WORLD, MPI_STATUS_IGNORE);
#if CALC_COM_COMP
        commtime = logger::stopTimer("Communication", 0);
#endif
        bodyMap[key] = recvData;
      } else {
        std::cout << "bodies not found for cell " << key << std::endl;
        char null;
        MPI_Recv(&null, 1, MPI_CHAR, recvRank, receivedTag, MPI_COMM_WORLD, MPI_STATUS_IGNORE);
#if CALC_COM_COMP
        commtime = logger::stopTimer("Communication", 0);
#endif
      }
    }
    else if (requestType == bodytag) {
      recvData = bodyMap[key];
    }
    return recvData;
  }

  //! Get cells underlying a key and a level
  Cells getCell(int key, int nchild, size_t level, int rank, int requestType, double& commtime) {
    assert(rank != mpirank);
    commtime = 0.0;
    Cells recvData;
    if ((requestType == childcelltag && childrenMap.find(key) == childrenMap.end()) ||
        (requestType == celltag      &&  cellsMap.find(key) ==  cellsMap.end())) {
      MPI_Request request;
      assert(requestType <= maxtag);
      int tag = encryptMessage(granularity, requestType, level, sendbit);
#if CALC_COM_COMP
      logger::startTimer("Communication");
#endif
      MPI_Isend(&key, 1, MPI_INT, rank, tag, MPI_COMM_WORLD, &request);
      MPI_Status status;
      int recvRank = rank;
      int receivedTag;
      toggleDirection(tag);
      int ready = 0;
      while (!ready) {
        MPI_Iprobe(MPI_ANY_SOURCE, MPI_ANY_TAG, MPI_COMM_WORLD, &ready, &status);
        if (ready) {
          if (tag != status.MPI_TAG || rank != status.MPI_SOURCE) {
            processIncomingMessage(status.MPI_TAG, status.MPI_SOURCE);
            ready = 0;
          }
        }
      }
      receivedTag = status.MPI_TAG;
      int responseType = getMessageType(receivedTag);
      int recvCount = 0;
      assert(responseType != bodytag);
      if (responseType == childcelltag || responseType == celltag) {
        MPI_Get_count(&status, MPI_INT, &recvCount);
        int cellCount = recvCount / cellWordSize;
        recvData.resize(cellCount);
        MPI_Recv(&recvData[0], recvCount, MPI_INT, recvRank, receivedTag, MPI_COMM_WORLD, MPI_STATUS_IGNORE);
#if CALC_COM_COMP
        commtime = logger::stopTimer("Communication", 0);
#endif
        if (responseType == celltag) cellsMap[key] = recvData[0];
        else if (responseType == childcelltag)  {
          if (granularity > 1) {
            childrenMap[key] = Cells(recvData.begin(), recvData.begin() + nchild);
            int index = nchild;
            for (int i = 0; i < nchild; ++i) appendDataToCellMapper(childrenMap, recvData, index, i);
            recvData = childrenMap[key];
          }
          else childrenMap[key] = recvData;
        }
      } else if (responseType == nulltag) {
        char null;
        MPI_Recv(&null, 1, MPI_CHAR, recvRank, receivedTag, MPI_COMM_WORLD, MPI_STATUS_IGNORE);
#if CALC_COM_COMP
        commtime = logger::stopTimer("Communication", 0);
#endif
      }
    }
    else if (requestType == celltag) {
      recvData.push_back(cellsMap[key]);
    }
    else if (requestType == childcelltag) {
      recvData = childrenMap[key];
    }
    return recvData;
  }

  void clearCellCache(int rank) {
    cellsMap.clear();
    bodyMap.clear();
    childrenMap.clear();
  }
};
}
#endif<|MERGE_RESOLUTION|>--- conflicted
+++ resolved
@@ -4,357 +4,301 @@
 #include "logger.h"
 
 namespace exafmm {
-  //! Handles all the communication of local essential trees
-  class TreeMPI {
-  protected:
-    typedef std::map<int, Cell>    CellMap;                     //!< Type of cell hash map
-    typedef std::map<int, Cells>   ChildCellsMap;               //!< Type of child cells hash map
-    typedef std::map<int, Bodies>  BodiesMap;                   //!< Type of bodies hash map
-    const int mpirank;                                          //!< Rank of MPI communicator
-    const int mpisize;                                          //!< Size of MPI communicator
-    const int images;                                           //!< Number of periodic image sublevels
-    const uint32_t nulltag;                                     //!< Tag of null message type
-    const uint32_t celltag;                                     //!< Tag of cell message type
-    const uint32_t childcelltag;                                //!< Tag of child cell message type
-    const uint32_t bodytag;                                     //!< Tag of body message type
-    const uint32_t flushtag;                                    //!< Tag of flush message type
-    const uint32_t maxtag;                                      //!< Max value of tag
-    const uint32_t levelshift;                                  //!< Number of level bit shifts
-    const uint32_t requestshift;                                //!< Number of request bit shifts
-    const uint32_t directionshift;                              //!< Number of directions bit shifts
-    const uint32_t levelmask;                                   //!< Mask value of level msg
-    const uint32_t requestmask;                                 //!< Mask value of request msg
-    const uint32_t directionmask;                               //!< Mask value of direction msg
-    const uint32_t grainmask;                                   //!< Mask value of grain msg
-    const char sendbit;                                         //!< Send bit value
-    const char receivebit;                                      //!< Recv bit value
-    float (* allBoundsXmin)[3];                                 //!< Array for local Xmin for all ranks
-    float (* allBoundsXmax)[3];                                 //!< Array for local Xmax for all ranks
-    Bodies sendBodies;                                          //!< Send buffer for bodies
-    Bodies recvBodies;                                          //!< Receive buffer for bodies
-    Cells sendCells;                                            //!< Send buffer for cells
-    Cells recvCells;                                            //!< Receive buffer for cells    
-    int * sendBodyCount;                                        //!< Send count
-    int * sendBodyDispl;                                        //!< Send displacement
-    int * recvBodyCount;                                        //!< Receive count
-    int * recvBodyDispl;                                        //!< Receive displacement
-    int * sendCellCount;                                        //!< Send count
-    int * sendCellDispl;                                        //!< Send displacement
-    int * recvCellCount;                                        //!< Receive count
-    int * recvCellDispl;                                        //!< Receive displacement
-    CellMap cellsMap;                                           //!< mapper to keep track of received individual cells
-    ChildCellsMap childrenMap;                                  //!< mapper to keep track of received child cells
-    BodiesMap bodyMap;                                          //!< mapper to keep track of received bodies    
-    C_iter Ci0;                                                 //!< Iterator of first target cell
-    C_iter Cj0;                                                 //!< Iterator of first source cell
-    int nspawn;                                                 //!< Threshold of NBODY for spawning new threads
-    int terminated;                                             //!< Number of terminated requests
-    size_t hitCount;                                            //!< Number of remote requests
-    int sendIndex;                                              //!< LET Send cursor
-    int cellWordSize;                                           //!< Number of words in cell struct
-    int bodyWordSize;                                           //!< Number of words in body struct
-    int granularity;                                            //!< The granularity of communication
-    std::vector<MPI_Request*> pendingRequests;
-    std::vector<Cells*> sendBuffers;
-    std::vector<Bounds> allBounds;
-
-  private:
-    //! Exchange send count for bodies
-    void alltoall(Bodies & bodies) {
-      for (int i = 0; i < mpisize; i++) {                       // Loop over ranks
-        sendBodyCount[i] = 0;                                   //  Initialize send counts
-      }                                                         // End loop over ranks
-      for (B_iter B = bodies.begin(); B != bodies.end(); B++) { // Loop over bodies
-        assert(0 <= B->IRANK && B->IRANK < mpisize);            //  Check bounds for process ID
-        sendBodyCount[B->IRANK]++;                              //  Fill send count bucket
-        B->IRANK = mpirank;                                     //  Tag for sending back to original rank
-      }                                                         // End loop over bodies
-      MPI_Alltoall(sendBodyCount, 1, MPI_INT,                   // Communicate send count to get receive count
-                   recvBodyCount, 1, MPI_INT, MPI_COMM_WORLD);
-      sendBodyDispl[0] = recvBodyDispl[0] = 0;                  // Initialize send/receive displacements
-      for (int irank = 0; irank < mpisize - 1; irank++) {       // Loop over ranks
-        sendBodyDispl[irank + 1] = sendBodyDispl[irank] + sendBodyCount[irank]; //  Set send displacement
-        recvBodyDispl[irank + 1] = recvBodyDispl[irank] + recvBodyCount[irank]; //  Set receive displacement
-      }                                                         // End loop over ranks
-    }
-
-    //! Exchange bodies
-    void alltoallv(Bodies & bodies) {
-      assert( (sizeof(bodies[0]) & 3) == 0 );                   // Body structure must be 4 Byte aligned
-      int word = sizeof(bodies[0]) / 4;                         // Word size of body structure
-      recvBodies.resize(recvBodyDispl[mpisize - 1] + recvBodyCount[mpisize - 1]); // Resize receive buffer
-      for (int irank = 0; irank < mpisize; irank++) {           // Loop over ranks
-        sendBodyCount[irank] *= word;                           //  Multiply send count by word size of data
-        sendBodyDispl[irank] *= word;                           //  Multiply send displacement by word size of data
-        recvBodyCount[irank] *= word;                           //  Multiply receive count by word size of data
-        recvBodyDispl[irank] *= word;                           //  Multiply receive displacement by word size of data
-      }                                                         // End loop over ranks
-      MPI_Alltoallv((int*)&bodies[0], sendBodyCount, sendBodyDispl, MPI_INT,// Communicate bodies
-                    (int*)&recvBodies[0], recvBodyCount, recvBodyDispl, MPI_INT, MPI_COMM_WORLD);
-      for (int irank = 0; irank < mpisize; irank++) {           // Loop over ranks
-        sendBodyCount[irank] /= word;                           //  Divide send count by word size of data
-        sendBodyDispl[irank] /= word;                           //  Divide send displacement by word size of data
-        recvBodyCount[irank] /= word;                           //  Divide receive count by word size of data
-        recvBodyDispl[irank] /= word;                           //  Divide receive displacement by word size of data
-      }                                                         // End loop over ranks
-    }
-
-    //! Exchange bodies in a point-to-point manner
-    void alltoallv_p2p(Bodies& bodies) {
-      int dataSize = recvBodyDispl[mpisize - 1] + recvBodyCount[mpisize - 1];
-      if (bodies.size() == sendBodyCount[mpirank] && dataSize == sendBodyCount[mpirank])
-        return;
-      recvBodies.resize(dataSize);
-      assert( (sizeof(bodies[0]) & 3) == 0 );
-      int word = sizeof(bodies[0]) / 4;
-      for (int irank = 0; irank < mpisize; ++irank) {
-        sendBodyCount[irank] *= word;
-        sendBodyDispl[irank] *= word;
-        recvBodyCount[irank] *= word;
-        recvBodyDispl[irank] *= word;
-      }
-      int* sendBuff = (int*)&bodies[0];
-      int* recvBuff = (int*)&recvBodies[0];
-      size_t sendSize = 0;
-      size_t recvSize = 0;
-      MPI_Request* rreq   = new MPI_Request[mpisize - 1];
-      MPI_Request* sreq   = new MPI_Request[mpisize - 1];
-      MPI_Status* rstatus = new MPI_Status[mpisize - 1];
-      MPI_Status* sstatus = new MPI_Status[mpisize - 1];
-
-      for (int irank = 0; irank < mpisize; ++irank) {
-        if (irank != mpirank) {
-          if (recvBodyCount[irank] > 0) {
-            MPI_Irecv(recvBuff + recvBodyDispl[irank],
-                      recvBodyCount[irank], MPI_INT, irank, irank, MPI_COMM_WORLD, &rreq[recvSize]);
-            recvSize++;
-          }
+//! Handles all the communication of local essential trees
+class TreeMPI {
+protected:
+  typedef std::map<int, Cell>    CellMap;                     //!< Type of cell hash map
+  typedef std::map<int, Cells>   ChildCellsMap;               //!< Type of child cells hash map
+  typedef std::map<int, Bodies>  BodiesMap;                   //!< Type of bodies hash map
+  const int mpirank;                                          //!< Rank of MPI communicator
+  const int mpisize;                                          //!< Size of MPI communicator
+  const int images;                                           //!< Number of periodic image sublevels
+  const uint32_t nulltag;                                     //!< Tag of null message type
+  const uint32_t celltag;                                     //!< Tag of cell message type
+  const uint32_t childcelltag;                                //!< Tag of child cell message type
+  const uint32_t bodytag;                                     //!< Tag of body message type
+  const uint32_t flushtag;                                    //!< Tag of flush message type
+  const uint32_t maxtag;                                      //!< Max value of tag
+  const uint32_t levelshift;                                  //!< Number of level bit shifts
+  const uint32_t requestshift;                                //!< Number of request bit shifts
+  const uint32_t directionshift;                              //!< Number of directions bit shifts
+  const uint32_t levelmask;                                   //!< Mask value of level msg
+  const uint32_t requestmask;                                 //!< Mask value of request msg
+  const uint32_t directionmask;                               //!< Mask value of direction msg
+  const uint32_t grainmask;                                   //!< Mask value of grain msg
+  const char sendbit;                                         //!< Send bit value
+  const char receivebit;                                      //!< Recv bit value
+  float (* allBoundsXmin)[3];                                 //!< Array for local Xmin for all ranks
+  float (* allBoundsXmax)[3];                                 //!< Array for local Xmax for all ranks
+  Bodies sendBodies;                                          //!< Send buffer for bodies
+  Bodies recvBodies;                                          //!< Receive buffer for bodies
+  Cells sendCells;                                            //!< Send buffer for cells
+  Cells recvCells;                                            //!< Receive buffer for cells
+  int * sendBodyCount;                                        //!< Send count
+  int * sendBodyDispl;                                        //!< Send displacement
+  int * recvBodyCount;                                        //!< Receive count
+  int * recvBodyDispl;                                        //!< Receive displacement
+  int * sendCellCount;                                        //!< Send count
+  int * sendCellDispl;                                        //!< Send displacement
+  int * recvCellCount;                                        //!< Receive count
+  int * recvCellDispl;                                        //!< Receive displacement
+  CellMap cellsMap;                                           //!< mapper to keep track of received individual cells
+  ChildCellsMap childrenMap;                                  //!< mapper to keep track of received child cells
+  BodiesMap bodyMap;                                          //!< mapper to keep track of received bodies
+  C_iter Ci0;                                                 //!< Iterator of first target cell
+  C_iter Cj0;                                                 //!< Iterator of first source cell
+  int nspawn;                                                 //!< Threshold of NBODY for spawning new threads
+  int terminated;                                             //!< Number of terminated requests
+  size_t hitCount;                                            //!< Number of remote requests
+  int sendIndex;                                              //!< LET Send cursor
+  int cellWordSize;                                           //!< Number of words in cell struct
+  int bodyWordSize;                                           //!< Number of words in body struct
+  int granularity;                                            //!< The granularity of communication
+  std::vector<MPI_Request*> pendingRequests;
+  std::vector<Cells*> sendBuffers;
+  std::vector<Bounds> allBounds;
+
+private:
+  //! Exchange send count for bodies
+  void alltoall(Bodies & bodies) {
+    for (int i = 0; i < mpisize; i++) {                       // Loop over ranks
+      sendBodyCount[i] = 0;                                   //  Initialize send counts
+    }                                                         // End loop over ranks
+    for (B_iter B = bodies.begin(); B != bodies.end(); B++) { // Loop over bodies
+      assert(0 <= B->IRANK && B->IRANK < mpisize);            //  Check bounds for process ID
+      sendBodyCount[B->IRANK]++;                              //  Fill send count bucket
+      B->IRANK = mpirank;                                     //  Tag for sending back to original rank
+    }                                                         // End loop over bodies
+    MPI_Alltoall(sendBodyCount, 1, MPI_INT,                   // Communicate send count to get receive count
+                 recvBodyCount, 1, MPI_INT, MPI_COMM_WORLD);
+    sendBodyDispl[0] = recvBodyDispl[0] = 0;                  // Initialize send/receive displacements
+    for (int irank = 0; irank < mpisize - 1; irank++) {       // Loop over ranks
+      sendBodyDispl[irank + 1] = sendBodyDispl[irank] + sendBodyCount[irank]; //  Set send displacement
+      recvBodyDispl[irank + 1] = recvBodyDispl[irank] + recvBodyCount[irank]; //  Set receive displacement
+    }                                                         // End loop over ranks
+  }
+
+  //! Exchange bodies
+  void alltoallv(Bodies & bodies) {
+    assert( (sizeof(bodies[0]) & 3) == 0 );                   // Body structure must be 4 Byte aligned
+    int word = sizeof(bodies[0]) / 4;                         // Word size of body structure
+    recvBodies.resize(recvBodyDispl[mpisize - 1] + recvBodyCount[mpisize - 1]); // Resize receive buffer
+    for (int irank = 0; irank < mpisize; irank++) {           // Loop over ranks
+      sendBodyCount[irank] *= word;                           //  Multiply send count by word size of data
+      sendBodyDispl[irank] *= word;                           //  Multiply send displacement by word size of data
+      recvBodyCount[irank] *= word;                           //  Multiply receive count by word size of data
+      recvBodyDispl[irank] *= word;                           //  Multiply receive displacement by word size of data
+    }                                                         // End loop over ranks
+    MPI_Alltoallv((int*)&bodies[0], sendBodyCount, sendBodyDispl, MPI_INT,// Communicate bodies
+                  (int*)&recvBodies[0], recvBodyCount, recvBodyDispl, MPI_INT, MPI_COMM_WORLD);
+    for (int irank = 0; irank < mpisize; irank++) {           // Loop over ranks
+      sendBodyCount[irank] /= word;                           //  Divide send count by word size of data
+      sendBodyDispl[irank] /= word;                           //  Divide send displacement by word size of data
+      recvBodyCount[irank] /= word;                           //  Divide receive count by word size of data
+      recvBodyDispl[irank] /= word;                           //  Divide receive displacement by word size of data
+    }                                                         // End loop over ranks
+  }
+
+  //! Exchange bodies in a point-to-point manner
+  void alltoallv_p2p(Bodies& bodies) {
+    int dataSize = recvBodyDispl[mpisize - 1] + recvBodyCount[mpisize - 1];
+    if (bodies.size() == sendBodyCount[mpirank] && dataSize == sendBodyCount[mpirank])
+      return;
+    recvBodies.resize(dataSize);
+    assert( (sizeof(bodies[0]) & 3) == 0 );
+    int word = sizeof(bodies[0]) / 4;
+    for (int irank = 0; irank < mpisize; ++irank) {
+      sendBodyCount[irank] *= word;
+      sendBodyDispl[irank] *= word;
+      recvBodyCount[irank] *= word;
+      recvBodyDispl[irank] *= word;
+    }
+    int* sendBuff = (int*)&bodies[0];
+    int* recvBuff = (int*)&recvBodies[0];
+    size_t sendSize = 0;
+    size_t recvSize = 0;
+    MPI_Request* rreq   = new MPI_Request[mpisize - 1];
+    MPI_Request* sreq   = new MPI_Request[mpisize - 1];
+    MPI_Status* rstatus = new MPI_Status[mpisize - 1];
+    MPI_Status* sstatus = new MPI_Status[mpisize - 1];
+
+    for (int irank = 0; irank < mpisize; ++irank) {
+      if (irank != mpirank) {
+        if (recvBodyCount[irank] > 0) {
+          MPI_Irecv(recvBuff + recvBodyDispl[irank],
+                    recvBodyCount[irank], MPI_INT, irank, irank, MPI_COMM_WORLD, &rreq[recvSize]);
+          recvSize++;
         }
       }
-      for (int irank = 0; irank < mpisize; ++irank) {
-        if (irank != mpirank) {
-          if (sendBodyCount[irank] > 0) {
-            MPI_Isend(sendBuff + sendBodyDispl[irank],
-                      sendBodyCount[irank], MPI_INT, irank, mpirank, MPI_COMM_WORLD, &sreq[sendSize]);
-            sendSize++;
-          }
+    }
+    for (int irank = 0; irank < mpisize; ++irank) {
+      if (irank != mpirank) {
+        if (sendBodyCount[irank] > 0) {
+          MPI_Isend(sendBuff + sendBodyDispl[irank],
+                    sendBodyCount[irank], MPI_INT, irank, mpirank, MPI_COMM_WORLD, &sreq[sendSize]);
+          sendSize++;
         }
       }
-      for (int irank = 0; irank < mpisize; ++irank) {
-        sendBodyCount[irank] /= word;
-        sendBodyDispl[irank] /= word;
-        recvBodyCount[irank] /= word;
-        recvBodyDispl[irank] /= word;
-      }
-      B_iter localBuffer = bodies.begin() + sendBodyDispl[mpirank];
-      std::copy(localBuffer, localBuffer + sendBodyCount[mpirank], recvBodies.begin() + recvBodyDispl[mpirank]);
-      MPI_Waitall(sendSize, &sreq[0], &sstatus[0]);
-      MPI_Waitall(recvSize, &rreq[0], &rstatus[0]);
-      delete[] rreq;
-      delete[] sreq;
-      delete[] rstatus;
-      delete[] sstatus;
-    }
-
-    //! Exchange send count for cells
-    void alltoall(Cells) {
-      MPI_Alltoall(sendCellCount, 1, MPI_INT,                   // Communicate send count to get receive count
-                   recvCellCount, 1, MPI_INT, MPI_COMM_WORLD);
-      recvCellDispl[0] = 0;                                     // Initialize receive displacements
-      for (int irank = 0; irank < mpisize - 1; irank++) {       // Loop over ranks
-        recvCellDispl[irank + 1] = recvCellDispl[irank] + recvCellCount[irank]; //  Set receive displacement
-      }                                                         // End loop over ranks
-    }
-
-    //! Exchange cells
-    void alltoallv(Cells & cells) {
-      assert( (sizeof(cells[0]) & 3) == 0 );                    // Cell structure must be 4 Byte aligned
-      int word = sizeof(cells[0]) / 4;                          // Word size of body structure
-      recvCells.resize(recvCellDispl[mpisize - 1] + recvCellCount[mpisize - 1]); // Resize receive buffer
-      for (int irank = 0; irank < mpisize; irank++) {           // Loop over ranks
-        sendCellCount[irank] *= word;                           //  Multiply send count by word size of data
-        sendCellDispl[irank] *= word;                           //  Multiply send displacement by word size of data
-        recvCellCount[irank] *= word;                           //  Multiply receive count by word size of data
-        recvCellDispl[irank] *= word;                           //  Multiply receive displacement by word size of data
-      }                                                         // End loop over ranks
-      MPI_Alltoallv((int*)&cells[0], sendCellCount, sendCellDispl, MPI_INT,// Communicate cells
-                    (int*)&recvCells[0], recvCellCount, recvCellDispl, MPI_INT, MPI_COMM_WORLD);
-      for (int irank = 0; irank < mpisize; irank++) {           // Loop over ranks
-        sendCellCount[irank] /= word;                           //  Divide send count by word size of data
-        sendCellDispl[irank] /= word;                           //  Divide send displacement by word size of data
-        recvCellCount[irank] /= word;                           //  Divide receive count by word size of data
-        recvCellDispl[irank] /= word;                           //  Divide receive displacement by word size of data
-      }                                                         // End loop over ranks
-    }
-
-    inline bool processIncomingMessage(int tag, int source) {
-      if ((tag & directionmask) == receivebit)
-        return false;
-      hitCount++;
-      uint8_t msgType = getMessageType(tag);
-      int nullTag = encryptMessage(1, nulltag, 0, receivebit);
-      MPI_Request* request = new MPI_Request();
-      char null;
-      bool dataReady = false;
-      if (msgType == childcelltag) {
-<<<<<<< HEAD
-	int childID;
-	int level = getMessageLevel(tag);
-	MPI_Recv(&childID, 1, MPI_INT, source, tag, MPI_COMM_WORLD, MPI_STATUS_IGNORE);
-	toggleDirection(tag);
-	Cell& cell = sendCells[childID];
-	Cell& pcell = sendCells[cell.IPARENT];
-	if (pcell.NCHILD > 0) {
-	  uint16_t grainSize = getGrainSize(tag);
-	  size_t sendingSize = 0;
-	  Cells* sendBuffer = new Cells();
-	  setLETSubset(sendBuffer, sendCells.begin(), pcell, grainSize, sendingSize, source);
-	  MPI_Isend((int*)&(*sendBuffer)[0],  cellWordSize * sendingSize, MPI_INT, source, tag, MPI_COMM_WORLD, request);
-	  sendBuffers.push_back(sendBuffer);
-	  pendingRequests.push_back(request);        
-	  sendIndex += sendingSize;
-	  dataReady = true;
-	}
-	dataReady = false;
-      }
-      else if (msgType == bodytag) {
-	int recvBuff[2];
-	MPI_Recv(recvBuff, 2, MPI_INT, source, tag, MPI_COMM_WORLD, MPI_STATUS_IGNORE);	
-     toggleDirection(tag);
-      MPI_Isend((int*)&sendBodies[recvBuff[0]], bodyWordSize * recvBuff[1], MPI_INT, source, tag, MPI_COMM_WORLD, request);
+    }
+    for (int irank = 0; irank < mpisize; ++irank) {
+      sendBodyCount[irank] /= word;
+      sendBodyDispl[irank] /= word;
+      recvBodyCount[irank] /= word;
+      recvBodyDispl[irank] /= word;
+    }
+    B_iter localBuffer = bodies.begin() + sendBodyDispl[mpirank];
+    std::copy(localBuffer, localBuffer + sendBodyCount[mpirank], recvBodies.begin() + recvBodyDispl[mpirank]);
+    MPI_Waitall(sendSize, &sreq[0], &sstatus[0]);
+    MPI_Waitall(recvSize, &rreq[0], &rstatus[0]);
+    delete[] rreq;
+    delete[] sreq;
+    delete[] rstatus;
+    delete[] sstatus;
+  }
+
+  //! Exchange send count for cells
+  void alltoall(Cells) {
+    MPI_Alltoall(sendCellCount, 1, MPI_INT,                   // Communicate send count to get receive count
+                 recvCellCount, 1, MPI_INT, MPI_COMM_WORLD);
+    recvCellDispl[0] = 0;                                     // Initialize receive displacements
+    for (int irank = 0; irank < mpisize - 1; irank++) {       // Loop over ranks
+      recvCellDispl[irank + 1] = recvCellDispl[irank] + recvCellCount[irank]; //  Set receive displacement
+    }                                                         // End loop over ranks
+  }
+
+  //! Exchange cells
+  void alltoallv(Cells & cells) {
+    assert( (sizeof(cells[0]) & 3) == 0 );                    // Cell structure must be 4 Byte aligned
+    int word = sizeof(cells[0]) / 4;                          // Word size of body structure
+    recvCells.resize(recvCellDispl[mpisize - 1] + recvCellCount[mpisize - 1]); // Resize receive buffer
+    for (int irank = 0; irank < mpisize; irank++) {           // Loop over ranks
+      sendCellCount[irank] *= word;                           //  Multiply send count by word size of data
+      sendCellDispl[irank] *= word;                           //  Multiply send displacement by word size of data
+      recvCellCount[irank] *= word;                           //  Multiply receive count by word size of data
+      recvCellDispl[irank] *= word;                           //  Multiply receive displacement by word size of data
+    }                                                         // End loop over ranks
+    MPI_Alltoallv((int*)&cells[0], sendCellCount, sendCellDispl, MPI_INT,// Communicate cells
+                  (int*)&recvCells[0], recvCellCount, recvCellDispl, MPI_INT, MPI_COMM_WORLD);
+    for (int irank = 0; irank < mpisize; irank++) {           // Loop over ranks
+      sendCellCount[irank] /= word;                           //  Divide send count by word size of data
+      sendCellDispl[irank] /= word;                           //  Divide send displacement by word size of data
+      recvCellCount[irank] /= word;                           //  Divide receive count by word size of data
+      recvCellDispl[irank] /= word;                           //  Divide receive displacement by word size of data
+    }                                                         // End loop over ranks
+  }
+
+  inline bool processIncomingMessage(int tag, int source) {
+    if ((tag & directionmask) == receivebit)
+      return false;
+    hitCount++;
+    uint8_t msgType = getMessageType(tag);
+    int nullTag = encryptMessage(1, nulltag, 0, receivebit);
+    MPI_Request* request = new MPI_Request();
+    char null;
+    bool dataReady = false;
+    if (msgType == childcelltag) {
+      int childID;
+      int level = getMessageLevel(tag);
+      MPI_Recv(&childID, 1, MPI_INT, source, tag, MPI_COMM_WORLD, MPI_STATUS_IGNORE);
+      toggleDirection(tag);
+      Cell& cell = sendCells[childID];
+      Cell& pcell = sendCells[cell.IPARENT];
+      if (pcell.NCHILD > 0) {
+        uint16_t grainSize = getGrainSize(tag);
+        size_t sendingSize = 0;
+        Cells* sendBuffer = new Cells();
+        setLETSubset(sendBuffer, sendCells.begin(), pcell, grainSize, sendingSize, source);
+        MPI_Isend((int*) & (*sendBuffer)[0],  cellWordSize * sendingSize, MPI_INT, source, tag, MPI_COMM_WORLD, request);
+        sendBuffers.push_back(sendBuffer);
+        pendingRequests.push_back(request);
+        sendIndex += sendingSize;
+        dataReady = true;
+      }
+      dataReady = false;
+    } else if (msgType == bodytag) {
+      int recvBuff[2];
+      MPI_Recv(recvBuff, 2, MPI_INT, source, tag, MPI_COMM_WORLD, MPI_STATUS_IGNORE);
+      toggleDirection(tag);
+      MPI_Isend((int*)&sendBodies[recvBuff[0]], bodyWordSize * recvBuff[1], MPI_INT, source, tag, MPI_COMM_WORLD, request);      
       dataReady = true;
-	dataReady = true;
-      }
-      else if (msgType == celltag) {
-	int cellID;
-	MPI_Recv(&cellID, 1, MPI_INT, source, tag, MPI_COMM_WORLD, MPI_STATUS_IGNORE);
-	toggleDirection(tag);
-	MPI_Isend((int*)&sendCells[cellID], cellWordSize, MPI_INT, source, tag, MPI_COMM_WORLD, request);
-	dataReady = true;
-=======
-        int childID;
-        int level = getMessageLevel(tag);
-        MPI_Recv(&childID, 1, MPI_INT, source, tag, MPI_COMM_WORLD, MPI_STATUS_IGNORE);
-        toggleDirection(tag);
-        Cell& cell = LETCells[childID];
-        Cell& pcell = LETCells[cell.IPARENT];
-        if (pcell.NCHILD > 0) {
-          uint16_t grainSize = getGrainSize(tag);
-          size_t sendingSize = 0;
-          Cells* sendBuffer = new Cells();
-          packSubtree(sendBuffer, LETCells.begin(), pcell, grainSize, sendingSize, source);
-          MPI_Isend((int*)&(*sendBuffer)[0],  cellWordSize * sendingSize, MPI_INT, source, tag, MPI_COMM_WORLD, request);
-          sendBuffers.push_back(sendBuffer);
-          pendingRequests.push_back(request);        
-          sendIndex += sendingSize;
-          dataReady = true;
-        }
-        dataReady = false;
-      }
-      else if (msgType == bodytag) {
-        int recvBuff[2];
-        MPI_Recv(recvBuff, 2, MPI_INT, source, tag, MPI_COMM_WORLD, MPI_STATUS_IGNORE);
-        toggleDirection(tag);
-        MPI_Isend((int*)&LETBodies[recvBuff[0]], bodyWordSize * recvBuff[1], MPI_INT, source, tag, MPI_COMM_WORLD, request);
-        dataReady = true;
-      }
-      else if (msgType == celltag) {
-        int cellID;
-        MPI_Recv(&cellID, 1, MPI_INT, source, tag, MPI_COMM_WORLD, MPI_STATUS_IGNORE);
-        toggleDirection(tag);
-        MPI_Isend((int*)&LETCells[cellID], cellWordSize, MPI_INT, source, tag, MPI_COMM_WORLD, request);
-        dataReady = true;
->>>>>>> a04950e5
-      }
-      else if (msgType == flushtag) {
-        MPI_Recv(&null, 1, MPI_CHAR, source, tag, MPI_COMM_WORLD, MPI_STATUS_IGNORE);
-        terminated++;
-        dataReady = true;
-      }
-      else {
-        MPI_Isend(&null, 1, MPI_CHAR, source, nullTag, MPI_COMM_WORLD, request);
-        dataReady = true;
-      }    
-      deallocateCompletedRequests();
-      return dataReady;    
-    }
-
-    void deallocateCompletedRequests() {
-      size_t count = pendingRequests.size();
-      for(int i=0;i<count;++i) {
-        if(*(pendingRequests[i])!=MPI_REQUEST_NULL) {
-          int flag;
-          MPI_Test(pendingRequests[i],&flag,MPI_STATUS_IGNORE);
-          if(flag) { 
-            delete sendBuffers[i];        
-            pendingRequests.erase(pendingRequests.begin() + i);
-            sendBuffers.erase(sendBuffers.begin() + i);
-            count--;
-          }
-        } else {
+    }
+    else if (msgType == celltag) {
+      int cellID;
+      MPI_Recv(&cellID, 1, MPI_INT, source, tag, MPI_COMM_WORLD, MPI_STATUS_IGNORE);
+      toggleDirection(tag);
+      MPI_Isend((int*)&sendCells[cellID], cellWordSize, MPI_INT, source, tag, MPI_COMM_WORLD, request);
+      dataReady = true;
+    }
+    else if (msgType == flushtag) {
+      MPI_Recv(&null, 1, MPI_CHAR, source, tag, MPI_COMM_WORLD, MPI_STATUS_IGNORE);
+      terminated++;
+      dataReady = true;
+    }
+    else {
+      MPI_Isend(&null, 1, MPI_CHAR, source, nullTag, MPI_COMM_WORLD, request);
+      dataReady = true;
+    }
+    deallocateCompletedRequests();
+    return dataReady;
+  }
+
+  void deallocateCompletedRequests() {
+    size_t count = pendingRequests.size();
+    for (int i = 0; i < count; ++i) {
+      if (*(pendingRequests[i]) != MPI_REQUEST_NULL) {
+        int flag;
+        MPI_Test(pendingRequests[i], &flag, MPI_STATUS_IGNORE);
+        if (flag) {
+          delete sendBuffers[i];
           pendingRequests.erase(pendingRequests.begin() + i);
           sendBuffers.erase(sendBuffers.begin() + i);
           count--;
         }
-      }
-    }
-
-  protected:
-    //! Get distance to other domain
-    real_t getDistance(C_iter C, Bounds bounds, vec3 Xperiodic) {
-      vec3 dX;                                                  // Distance vector
-      for (int d = 0; d < 3; d++) {                             // Loop over dimensions
-        dX[d] = (C->X[d] + Xperiodic[d] > bounds.Xmax[d]) *     //  Calculate the distance between cell C and
-          (C->X[d] + Xperiodic[d] - bounds.Xmax[d]) +           //  the nearest point in domain [xmin,xmax]^3
-          (C->X[d] + Xperiodic[d] < bounds.Xmin[d]) *           //  Take the differnece from xmin or xmax
-          (C->X[d] + Xperiodic[d] - bounds.Xmin[d]);            //  or 0 if between xmin and xmax
-      }                                                         // End loop over dimensions
-      return norm(dX);                                          // Return distance squared
-    }
-
-    //! Get distance to other domain
-    inline real_t getRankDistance(C_iter C, vec3 Xperiodic, int rank) {
-      vec3 dX;                                                  // Distance vector
-      for (int d = 0; d < 3; d++) {                             // Loop over dimensions
-        dX[d] = (C->X[d] + Xperiodic[d] > allBoundsXmax[rank][d]) * //  Calculate the distance between cell C and
-          (C->X[d] + Xperiodic[d] - allBoundsXmax[rank][d]) +   //  the nearest point in domain [xmin,xmax]^3
-          (C->X[d] + Xperiodic[d] < allBoundsXmin[rank][d]) *   //  Take the differnece from xmin or xmax
-          (C->X[d] + Xperiodic[d] - allBoundsXmin[rank][d]);    //  or 0 if between xmin and xmax
-      }                                                         // End loop over dimensions
-      return norm(dX);                                          // Return distance squared
-    }
-
-    //! Dual tree traversal for a single pair of cells
-    void traverseRemote(C_iter Ci, C_iter Cj, bool mutual, real_t remote, size_t rank) {
-      vec3 dX = Ci->X - Cj->X - kernel::Xperiodic;                // Distance vector from source to target
-      real_t R2 = norm(dX);                                       // Scalar distance squared
-      if (R2 > (Ci->R + Cj->R) * (Ci->R + Cj->R) * (1 - 1e-3)) {  // Distance is far enough
-        kernel::M2L(Ci, Cj, false);                               //  M2L kernel
-      } else if (Ci->NCHILD == 0 && Cj->NCHILD == 0) {            // Else if both cells are bodies
-<<<<<<< HEAD
-        if(Cj->NBODY == 0){
-          kernel::M2L(Ci, Cj, false);                             //   M2L kernel
-          //std::cout<<"bodies not available"<<std::endl;
-        }
-        else {
-          double commtime;
-          Bodies bodies = getBodies(Cj->IBODY, Cj->NBODY, Cj->LEVEL, rank, bodytag, commtime);
-#if WEIGH_COM
-          Ci->WEIGHT += commtime;
-#endif
-          if (bodies.size() > 0) {
-            Cj->BODY = bodies.begin();
-            kernel::P2P(Ci, Cj, false);                             //    P2P kernel for pair of cells
-#if 0
-            countWeight(Ci, remoteWeight);                          //   Increment P2P weight
-#endif
-          } else {
-            kernel::M2L(Ci, Cj, false);                             //   M2L kernel
-            //countWeight(Ci, remote,remoteWeight*0.25);            //   Increment M2L weight
-          }
-        }
-
-=======
+      } else {
+        pendingRequests.erase(pendingRequests.begin() + i);
+        sendBuffers.erase(sendBuffers.begin() + i);
+        count--;
+      }
+    }
+  }
+
+protected:
+  //! Get distance to other domain
+  real_t getDistance(C_iter C, Bounds bounds, vec3 Xperiodic) {
+    vec3 dX;                                                  // Distance vector
+    for (int d = 0; d < 3; d++) {                             // Loop over dimensions
+      dX[d] = (C->X[d] + Xperiodic[d] > bounds.Xmax[d]) *     //  Calculate the distance between cell C and
+              (C->X[d] + Xperiodic[d] - bounds.Xmax[d]) +           //  the nearest point in domain [xmin,xmax]^3
+              (C->X[d] + Xperiodic[d] < bounds.Xmin[d]) *           //  Take the differnece from xmin or xmax
+              (C->X[d] + Xperiodic[d] - bounds.Xmin[d]);            //  or 0 if between xmin and xmax
+    }                                                         // End loop over dimensions
+    return norm(dX);                                          // Return distance squared
+  }
+
+  //! Get distance to other domain
+  inline real_t getRankDistance(C_iter C, vec3 Xperiodic, int rank) {
+    vec3 dX;                                                  // Distance vector
+    for (int d = 0; d < 3; d++) {                             // Loop over dimensions
+      dX[d] = (C->X[d] + Xperiodic[d] > allBoundsXmax[rank][d]) * //  Calculate the distance between cell C and
+              (C->X[d] + Xperiodic[d] - allBoundsXmax[rank][d]) +   //  the nearest point in domain [xmin,xmax]^3
+              (C->X[d] + Xperiodic[d] < allBoundsXmin[rank][d]) *   //  Take the differnece from xmin or xmax
+              (C->X[d] + Xperiodic[d] - allBoundsXmin[rank][d]);    //  or 0 if between xmin and xmax
+    }                                                         // End loop over dimensions
+    return norm(dX);                                          // Return distance squared
+  }
+
+  //! Dual tree traversal for a single pair of cells
+  void traverseRemote(C_iter Ci, C_iter Cj, bool mutual, real_t remote, size_t rank) {
+    vec3 dX = Ci->X - Cj->X - kernel::Xperiodic;                // Distance vector from source to target
+    real_t R2 = norm(dX);                                       // Scalar distance squared
+    if (R2 > (Ci->R + Cj->R) * (Ci->R + Cj->R) * (1 - 1e-3)) {  // Distance is far enough
+      kernel::M2L(Ci, Cj, false);                               //  M2L kernel
+    } else if (Ci->NCHILD == 0 && Cj->NCHILD == 0) {            // Else if both cells are bodies
+      if (Cj->NBODY == 0) {
+        kernel::M2L(Ci, Cj, false);                             //   M2L kernel
+        //std::cout<<"bodies not available"<<std::endl;
+      }
+      else {
         double commtime;
         Bodies bodies = getBodies(Cj->IBODY, Cj->NBODY, Cj->LEVEL, rank, bodytag, commtime);
 #if WEIGH_COM
@@ -370,574 +314,575 @@
           kernel::M2L(Ci, Cj, false);                             //   M2L kernel
           //countWeight(Ci, remote,remoteWeight*0.25);            //   Increment M2L weight
         }
->>>>>>> a04950e5
-      } else {                                                    // Else if cells are close but not bodies
-        splitCellRemote(Ci, Cj, mutual, remote, rank);            //  Split cell and call function recursively for child
-      }                                                           // End if for multipole acceptance
-    }
-
-    //! Split cell and call traverse() recursively for child
-    void splitCellRemote(C_iter Ci, C_iter Cj, bool mutual, real_t remote, size_t rank) {
-      double commtime;
-      if (Cj->NCHILD == 0) {                                      // If Cj is leaf
-        assert(Ci->NCHILD > 0);                                   //  Make sure Ci is not leaf
-        for (C_iter ci = Ci0 + Ci->ICHILD; ci != Ci0 + Ci->ICHILD + Ci->NCHILD; ci++) { // Loop over Ci's children
-          traverseRemote(ci, Cj, mutual, remote, rank);           //   Traverse a single pair of cells
-        }                                                         //  End loop over Ci's children
-      } else if (Ci->NCHILD == 0) {                               // Else if Ci is leaf
-        assert(Cj->NCHILD > 0);                                   //  Make sure Cj is not leaf
-        Cells cells = getCell(Cj->ICHILD, Cj->NCHILD, Cj->LEVEL, rank, childcelltag, commtime);
+      }
+
+    } else {                                                    // Else if cells are close but not bodies
+      splitCellRemote(Ci, Cj, mutual, remote, rank);            //  Split cell and call function recursively for child
+    }                                                           // End if for multipole acceptance
+  }
+
+  //! Split cell and call traverse() recursively for child
+  void splitCellRemote(C_iter Ci, C_iter Cj, bool mutual, real_t remote, size_t rank) {
+    double commtime;
+    if (Cj->NCHILD == 0) {                                      // If Cj is leaf
+      assert(Ci->NCHILD > 0);                                   //  Make sure Ci is not leaf
+      for (C_iter ci = Ci0 + Ci->ICHILD; ci != Ci0 + Ci->ICHILD + Ci->NCHILD; ci++) { // Loop over Ci's children
+        traverseRemote(ci, Cj, mutual, remote, rank);           //   Traverse a single pair of cells
+      }                                                         //  End loop over Ci's children
+    } else if (Ci->NCHILD == 0) {                               // Else if Ci is leaf
+      assert(Cj->NCHILD > 0);                                   //  Make sure Cj is not leaf
+      Cells cells = getCell(Cj->ICHILD, Cj->NCHILD, Cj->LEVEL, rank, childcelltag, commtime);
 #if WEIGH_COM
-        Ci->WEIGHT += commtime;
+      Ci->WEIGHT += commtime;
 #endif
-        for (C_iter cj = cells.begin(); cj != cells.end(); ++cj) {// Loop over Cj's children
-          traverseRemote(Ci, cj, mutual, remote, rank);           //   Traverse a single pair of cells
+      for (C_iter cj = cells.begin(); cj != cells.end(); ++cj) {// Loop over Cj's children
+        traverseRemote(Ci, cj, mutual, remote, rank);           //   Traverse a single pair of cells
+      }
+    } else if (Ci->NBODY + Cj->NBODY >= nspawn) {               // Else if cells are still large
+      Cells cells = getCell(Cj->ICHILD, Cj->NCHILD, Cj->LEVEL, rank, childcelltag, commtime);
+#if WEIGH_COM
+      Ci->WEIGHT += commtime;
+#endif
+      TraverseRemoteRange traverseRange(this, Ci0 + Ci->ICHILD, Ci0 + Ci->ICHILD + Ci->NCHILD, // Instantiate recursive functor
+                                        cells.begin(), cells.end(), mutual, remote, rank);
+      traverseRange();
+    } else if (Ci->R >= Cj->R) {                                // Else if Ci is larger than Cj
+      for (C_iter ci = Ci0 + Ci->ICHILD; ci != Ci0 + Ci->ICHILD + Ci->NCHILD; ci++) { // Loop over Ci's children
+        traverseRemote(ci, Cj, mutual, remote, rank);           //   Traverse a single pair of cells
+      }                                                         //  End loop over Ci's children
+    } else {                                                    // Else if Cj is larger than Ci
+      Cells cells = getCell(Cj->ICHILD, Cj->NCHILD, Cj->LEVEL, rank, childcelltag, commtime);
+#if WEIGH_COM
+      Ci->WEIGHT += commtime;
+#endif
+      for (C_iter cj = cells.begin(); cj != cells.end(); ++cj) {// Loop over Cj's children
+        traverseRemote(Ci, cj, mutual, remote, rank);           //   Traverse a single pair of cells
+      }                                                         //  End loop over Cj's children
+    }                                                           // End if for leafs and Ci Cj size
+  }
+
+  //! Recursive functor for dual tree traversal of a range of Ci and Cj
+  struct TraverseRemoteRange {
+    TreeMPI * treeMPI;                                          //!< TreeMPI object
+    C_iter CiBegin;                                             //!< Begin iterator of target cells
+    C_iter CiEnd;                                               //!< End iterator of target cells
+    C_iter CjBegin;                                             //!< Begin Iterator of source cells
+    C_iter CjEnd;                                               //!< End iterator of source cells
+    bool mutual;                                                //!< Flag for mutual interaction
+    real_t remote;                                              //!< Weight for remote work load
+    size_t rank;
+    TraverseRemoteRange(TreeMPI * _treeMPI, C_iter _CiBegin, C_iter _CiEnd,// Constructor
+                        C_iter _CjBegin, C_iter _CjEnd,
+                        bool _mutual, real_t _remote, size_t _rank) :
+      treeMPI(_treeMPI), CiBegin(_CiBegin), CiEnd(_CiEnd),      // Initialize variables
+      CjBegin(_CjBegin), CjEnd(_CjEnd),
+      mutual(_mutual), remote(_remote), rank(_rank) {}
+    void operator() () {                                        // Overload operator()
+      Tracer tracer;                                            //  Instantiate tracer
+      logger::startTracer(tracer);                              //  Start tracer
+      if (CiEnd - CiBegin == 1 || CjEnd - CjBegin == 1) {       //  If only one cell in range
+        for (C_iter Ci = CiBegin; Ci != CiEnd; Ci++) {          //    Loop over all Ci cells
+          for (C_iter Cj = CjBegin; Cj != CjEnd; Cj++) {        //     Loop over all Cj cells
+            treeMPI->traverseRemote(Ci, Cj, mutual, remote, rank); // Call traverse for single pair
+          }                                                     //     End loop over all Cj cells
+        }                                                       //   End if for Ci == Cj
+      } else {                                                  //  If many cells are in the range
+        C_iter CiMid = CiBegin + (CiEnd - CiBegin) / 2;         //   Split range of Ci cells in half
+        C_iter CjMid = CjBegin + (CjEnd - CjBegin) / 2;         //   Split range of Cj cells in half
+        {
+          TraverseRemoteRange leftBranch(treeMPI, CiBegin, CiMid,//    Instantiate recursive functor
+                                         CjBegin, CjMid, mutual, remote, rank);
+          leftBranch();
+          TraverseRemoteRange rightBranch(treeMPI, CiMid, CiEnd,//    Instantiate recursive functor
+                                          CjMid, CjEnd, mutual, remote, rank);;
+          rightBranch();                                        //    Ci:latter Cj:latter
         }
-      } else if (Ci->NBODY + Cj->NBODY >= nspawn) {               // Else if cells are still large
-        Cells cells = getCell(Cj->ICHILD, Cj->NCHILD, Cj->LEVEL, rank, childcelltag, commtime);
-#if WEIGH_COM
-        Ci->WEIGHT += commtime;
-#endif
-        TraverseRemoteRange traverseRange(this, Ci0 + Ci->ICHILD, Ci0 + Ci->ICHILD + Ci->NCHILD, // Instantiate recursive functor
-                                          cells.begin(), cells.end(), mutual, remote, rank);
-        traverseRange();
-      } else if (Ci->R >= Cj->R) {                                // Else if Ci is larger than Cj
-        for (C_iter ci = Ci0 + Ci->ICHILD; ci != Ci0 + Ci->ICHILD + Ci->NCHILD; ci++) { // Loop over Ci's children
-          traverseRemote(ci, Cj, mutual, remote, rank);           //   Traverse a single pair of cells
-        }                                                         //  End loop over Ci's children
-      } else {                                                    // Else if Cj is larger than Ci
-        Cells cells = getCell(Cj->ICHILD, Cj->NCHILD, Cj->LEVEL, rank, childcelltag, commtime);
-#if WEIGH_COM
-        Ci->WEIGHT += commtime;
-#endif
-        for (C_iter cj = cells.begin(); cj != cells.end(); ++cj) {// Loop over Cj's children
-          traverseRemote(Ci, cj, mutual, remote, rank);           //   Traverse a single pair of cells
-        }                                                         //  End loop over Cj's children
-      }                                                           // End if for leafs and Ci Cj size
-    }
-
-    //! Recursive functor for dual tree traversal of a range of Ci and Cj
-    struct TraverseRemoteRange {
-      TreeMPI * treeMPI;                                          //!< TreeMPI object
-      C_iter CiBegin;                                             //!< Begin iterator of target cells
-      C_iter CiEnd;                                               //!< End iterator of target cells
-      C_iter CjBegin;                                             //!< Begin Iterator of source cells
-      C_iter CjEnd;                                               //!< End iterator of source cells
-      bool mutual;                                                //!< Flag for mutual interaction
-      real_t remote;                                              //!< Weight for remote work load
-      size_t rank;
-      TraverseRemoteRange(TreeMPI * _treeMPI, C_iter _CiBegin, C_iter _CiEnd,// Constructor
-                          C_iter _CjBegin, C_iter _CjEnd,
-                          bool _mutual, real_t _remote, size_t _rank) :
-        treeMPI(_treeMPI), CiBegin(_CiBegin), CiEnd(_CiEnd),      // Initialize variables
-        CjBegin(_CjBegin), CjEnd(_CjEnd),
-        mutual(_mutual), remote(_remote), rank(_rank) {}
-      void operator() () {                                        // Overload operator()
-        Tracer tracer;                                            //  Instantiate tracer
-        logger::startTracer(tracer);                              //  Start tracer
-        if (CiEnd - CiBegin == 1 || CjEnd - CjBegin == 1) {       //  If only one cell in range
-          for (C_iter Ci = CiBegin; Ci != CiEnd; Ci++) {          //    Loop over all Ci cells
-            for (C_iter Cj = CjBegin; Cj != CjEnd; Cj++) {        //     Loop over all Cj cells
-              treeMPI->traverseRemote(Ci, Cj, mutual, remote, rank); // Call traverse for single pair
-            }                                                     //     End loop over all Cj cells
-          }                                                       //   End if for Ci == Cj
-        } else {                                                  //  If many cells are in the range
-          C_iter CiMid = CiBegin + (CiEnd - CiBegin) / 2;         //   Split range of Ci cells in half
-          C_iter CjMid = CjBegin + (CjEnd - CjBegin) / 2;         //   Split range of Cj cells in half
-          {
-            TraverseRemoteRange leftBranch(treeMPI, CiBegin, CiMid,//    Instantiate recursive functor
-                                           CjBegin, CjMid, mutual, remote, rank);
-            leftBranch();
-            TraverseRemoteRange rightBranch(treeMPI, CiMid, CiEnd,//    Instantiate recursive functor
-                                            CjMid, CjEnd, mutual, remote, rank);;
-            rightBranch();                                        //    Ci:latter Cj:latter
-          }
-          {
-            TraverseRemoteRange leftBranch(treeMPI, CiBegin, CiMid,//    Instantiate recursive functor
-                                           CjMid, CjEnd, mutual, remote, rank);;
-            leftBranch();
-            TraverseRemoteRange rightBranch(treeMPI, CiMid, CiEnd,//    Instantiate recursive functor
-                                            CjBegin, CjMid, mutual, remote, rank);;
-            rightBranch();                                        //    Ci:latter Cj:former
-          }
-        }                                                         //  End if for many cells in range
-        logger::stopTracer(tracer);                               //  Stop tracer
-      }                                                           // End overload operator()
-    };
-
-    //! Add cells to send buffer
-    void addSendCell(C_iter C, int & irank, int & icell, int & iparent, bool copyData) {
-      if (copyData) {                                           // If copying data to send cells
-        Cell cell(*C);                                          //  Initialize send cell
-        cell.NCHILD = cell.NBODY = 0;                           //  Reset counters
-        cell.IPARENT = iparent;                                 //  Index of parent
-        sendCells[sendCellDispl[irank] + icell] = cell;         //  Copy cell to send buffer
-        C_iter Cparent = sendCells.begin() + sendCellDispl[irank] + iparent;// Get parent iterator
-        if (Cparent->NCHILD == 0) Cparent->ICHILD = icell;      //  Index of parent's first child
-        Cparent->NCHILD++;                                      //  Increment parent's child counter
-      }                                                         // End if for copying data to send cells
-      icell++;                                                  // Increment cell counter
-    }
-
-    //! Add bodies to send buffer
-    void addSendBody(C_iter C, int & irank, int & ibody, int icell, bool copyData) {
-      if (copyData) {                                           // If copying data to send bodies
-        C_iter Csend = sendCells.begin() + sendCellDispl[irank] + icell; // Send cell iterator
-        Csend->NBODY = C->NBODY;                                //  Number of bodies
-        Csend->IBODY = ibody;                                   //  Body index per rank
-        B_iter Bsend = sendBodies.begin() + sendBodyDispl[irank] + ibody; // Send body iterator
-        for (B_iter B = C->BODY; B != C->BODY + C->NBODY; B++, Bsend++) { //  Loop over bodies in cell
-          *Bsend = *B;                                          //   Copy body to send buffer
-          Bsend->IRANK = irank;                                 //   Assign destination rank
-        }                                                       //  End loop over bodies in cell
-      }                                                         // End if for copying data to send bodies
-      ibody += C->NBODY;                                        // Increment body counter
-    }
-
-    inline int encryptMessage(uint16_t grainSize, uint8_t requestType, uint8_t level, char direction) {
-      int tag = int(grainSize);
-      tag <<= requestshift; tag |= requestType;
-      tag <<= levelshift; tag |= level;
-      tag <<= directionshift; tag |= direction;
-      return tag;
-    }
-
-    inline void decryptMessage(int tag, uint16_t& grainSize, uint8_t& requestType, uint8_t& level, char& direction) {
-      direction = tag & directionmask;
-      tag >>= directionshift;
-      level = tag & levelmask;
-      tag >>= levelshift;
-      requestType = tag & requestmask;
-      tag >>= requestshift;
-      grainSize = tag & grainmask;
-    }
-
-    inline uint16_t getGrainSize(int const& tag) {
-      return ((tag >> (requestshift + directionshift + levelshift)) & grainmask);
-    }
-
-    inline uint8_t getMessageType(int const& tag) {
-      return ((tag >> (directionshift + levelshift)) & requestmask);
-    }
-
-    inline uint8_t getMessageLevel(int const& tag) {
-      return ((tag >> directionshift) & levelmask);
-    }
-
-    inline char getMessageDirection(int const& tag) {
-      return (tag & directionmask);
-    }
-
-    inline void toggleDirection(int& tag) {
-      tag ^= directionmask;
-    }
-
-    inline void setLETSubset(Cells* cells, C_iter const& C0, Cell const& C, uint16_t const& grainSize, size_t& index, int rank) {
-      C_iter begin = C0 + C.ICHILD;
-      C_iter end   = C0 + C.ICHILD + C.NCHILD;
-      int icell = index;
-      cells->insert(cells->end(), begin, end);      
-      index += C.NCHILD;    
-      real_t R2;
-      for (C_iter cc = begin; cc < end; ++cc, ++icell)
-        if(index < grainSize) { 
-          R2 = getRankDistance(cc, kernel::Xperiodic, rank);    //       Get distance to other domain
-          if(4 * cc->R * cc->R > R2) {                          //       Divide if cell seems too close
-            setLETSubset(cells, C0, *cc, grainSize, index, rank);      
-          } else {            
-            (*cells)[icell].NCHILD = 0;
-            (*cells)[icell].NBODY = 0;
-          }          
+        {
+          TraverseRemoteRange leftBranch(treeMPI, CiBegin, CiMid,//    Instantiate recursive functor
+                                         CjMid, CjEnd, mutual, remote, rank);;
+          leftBranch();
+          TraverseRemoteRange rightBranch(treeMPI, CiMid, CiEnd,//    Instantiate recursive functor
+                                          CjBegin, CjMid, mutual, remote, rank);;
+          rightBranch();                                        //    Ci:latter Cj:former
         }
-    }
-
-    //! Determine which cells to send
-    void traverseLET(C_iter C, C_iter C0, Bounds bounds, vec3 cycle,
-                     int & irank, int & ibody, int & icell, int iparent, bool copyData) {
-      int level = int(logf(mpisize - 1) / M_LN2 / 3) + 1;       // Level of local root cell
-      if (mpisize == 1) level = 0;                              // Account for serial case
-      bool divide[8] = {0, 0, 0, 0, 0, 0, 0, 0};                // Initialize divide flag
-      int icells[8] = {0, 0, 0, 0, 0, 0, 0, 0};                 // Initialize icell array
-      int cc = 0;                                               // Initialize child index
-      for (C_iter CC = C0 + C->ICHILD; CC != C0 + C->ICHILD + C->NCHILD; CC++, cc++) { // Loop over child cells
-        icells[cc] = icell;                                     //  Store cell index
-        addSendCell(CC, irank, icell, iparent, copyData);       //  Add cells to send
-        if (CC->NCHILD == 0) {                                  //  If cell is leaf
-          addSendBody(CC, irank, ibody, icell - 1, copyData);   //   Add bodies to send
-        } else {                                                //  If cell is not leaf
-          vec3 Xperiodic = 0;                                   //   Periodic coordinate offset
-          if (images == 0) {                                    //   If free boundary condition
-            real_t R2 = getDistance(CC, bounds, Xperiodic);     //    Get distance to other domain
-            divide[cc] |= 4 * CC->R * CC->R > R2;               //    Divide if the cell seems too close
-          } else {                                              //   If periodic boundary condition
-            for (int ix = -1; ix <= 1; ix++) {                  //    Loop over x periodic direction
-              for (int iy = -1; iy <= 1; iy++) {                //     Loop over y periodic direction
-                for (int iz = -1; iz <= 1; iz++) {              //      Loop over z periodic direction
-                  Xperiodic[0] = ix * cycle[0];                 //       Coordinate offset for x periodic direction
-                  Xperiodic[1] = iy * cycle[1];                 //       Coordinate offset for y periodic direction
-                  Xperiodic[2] = iz * cycle[2];                 //       Coordinate offset for z periodic direction
-                  real_t R2 = getDistance(CC, bounds, Xperiodic); //       Get distance to other domain
-                  divide[cc] |= 4 * CC->R * CC->R > R2;         //       Divide if cell seems too close
-                }                                               //      End loop over z periodic direction
-              }                                                 //     End loop over y periodic direction
-            }                                                   //    End loop over x periodic direction
-          }                                                     //   Endif for periodic boundary condition
-          divide[cc] |= CC->R > (max(cycle) / (1 << (level + 1)));   //   Divide if cell is larger than local root cell
-        }                                                       //  Endif for leaf
-      }                                                         // End loop over child cells
-      cc = 0;                                                   // Initialize child index
-      for (C_iter CC = C0 + C->ICHILD; CC != C0 + C->ICHILD + C->NCHILD; CC++, cc++) { // Loop over child cells
-        if (divide[cc]) {                                       //  If cell must be divided further
-          iparent = icells[cc];                                 //   Parent cell index
-          traverseLET(CC, C0, bounds, cycle, irank, ibody, icell, iparent, copyData);// Recursively traverse tree to set LET
-        }                                                       //  End if for cell division
-      }                                                         // End loop over child cells
-    }
-
-    template <typename MapperType>
-    void appendDataToCellMapper(MapperType& map, Cells const& cells, int& index, int id) {
-      Cell parent = cells[id];
-      if (index < cells.size()) {
-        id = index;
-        if (parent.NCHILD > 0) {        
-          assert((index + parent.NCHILD) <= cells.size());
-          assert(map.find(parent.ICHILD) == map.end());
-          map[parent.ICHILD] = Cells(cells.begin() + index, cells.begin() + index + parent.NCHILD);
-          index += parent.NCHILD;
-          for (size_t i = 0; i < parent.NCHILD; ++i) {
-            appendDataToCellMapper(map, cells, index, id++);
-          }
+      }                                                         //  End if for many cells in range
+      logger::stopTracer(tracer);                               //  Stop tracer
+    }                                                           // End overload operator()
+  };
+
+  //! Add cells to send buffer
+  void addSendCell(C_iter C, int & irank, int & icell, int & iparent, bool copyData) {
+    if (copyData) {                                           // If copying data to send cells
+      Cell cell(*C);                                          //  Initialize send cell
+      cell.NCHILD = cell.NBODY = 0;                           //  Reset counters
+      cell.IPARENT = iparent;                                 //  Index of parent
+      sendCells[sendCellDispl[irank] + icell] = cell;         //  Copy cell to send buffer
+      C_iter Cparent = sendCells.begin() + sendCellDispl[irank] + iparent;// Get parent iterator
+      if (Cparent->NCHILD == 0) Cparent->ICHILD = icell;      //  Index of parent's first child
+      Cparent->NCHILD++;                                      //  Increment parent's child counter
+    }                                                         // End if for copying data to send cells
+    icell++;                                                  // Increment cell counter
+  }
+
+  //! Add bodies to send buffer
+  void addSendBody(C_iter C, int & irank, int & ibody, int icell, bool copyData) {
+    if (copyData) {                                           // If copying data to send bodies
+      C_iter Csend = sendCells.begin() + sendCellDispl[irank] + icell; // Send cell iterator
+      Csend->NBODY = C->NBODY;                                //  Number of bodies
+      Csend->IBODY = ibody;                                   //  Body index per rank
+      B_iter Bsend = sendBodies.begin() + sendBodyDispl[irank] + ibody; // Send body iterator
+      for (B_iter B = C->BODY; B != C->BODY + C->NBODY; B++, Bsend++) { //  Loop over bodies in cell
+        *Bsend = *B;                                          //   Copy body to send buffer
+        Bsend->IRANK = irank;                                 //   Assign destination rank
+      }                                                       //  End loop over bodies in cell
+    }                                                         // End if for copying data to send bodies
+    ibody += C->NBODY;                                        // Increment body counter
+  }
+
+  inline int encryptMessage(uint16_t grainSize, uint8_t requestType, uint8_t level, char direction) {
+    int tag = int(grainSize);
+    tag <<= requestshift; tag |= requestType;
+    tag <<= levelshift; tag |= level;
+    tag <<= directionshift; tag |= direction;
+    return tag;
+  }
+
+  inline void decryptMessage(int tag, uint16_t& grainSize, uint8_t& requestType, uint8_t& level, char& direction) {
+    direction = tag & directionmask;
+    tag >>= directionshift;
+    level = tag & levelmask;
+    tag >>= levelshift;
+    requestType = tag & requestmask;
+    tag >>= requestshift;
+    grainSize = tag & grainmask;
+  }
+
+  inline uint16_t getGrainSize(int const& tag) {
+    return ((tag >> (requestshift + directionshift + levelshift)) & grainmask);
+  }
+
+  inline uint8_t getMessageType(int const& tag) {
+    return ((tag >> (directionshift + levelshift)) & requestmask);
+  }
+
+  inline uint8_t getMessageLevel(int const& tag) {
+    return ((tag >> directionshift) & levelmask);
+  }
+
+  inline char getMessageDirection(int const& tag) {
+    return (tag & directionmask);
+  }
+
+  inline void toggleDirection(int& tag) {
+    tag ^= directionmask;
+  }
+
+  inline void setLETSubset(Cells* cells, C_iter const& C0, Cell const& C, uint16_t const& grainSize, size_t& index, int rank) {
+    C_iter begin = C0 + C.ICHILD;
+    C_iter end   = C0 + C.ICHILD + C.NCHILD;
+    int icell = index;
+    cells->insert(cells->end(), begin, end);
+    index += C.NCHILD;
+    real_t R2;
+    for (C_iter cc = begin; cc < end; ++cc, ++icell)
+      if (index < grainSize) {
+        R2 = getRankDistance(cc, kernel::Xperiodic, rank);    //       Get distance to other domain
+        if (4 * cc->R * cc->R > R2) {                         //       Divide if cell seems too close
+          setLETSubset(cells, C0, *cc, grainSize, index, rank);
+        } else {
+          (*cells)[icell].NCHILD = 0;
+          (*cells)[icell].NBODY = 0;
         }
       }
-    }
-
-    void sendFlushRequest() {
-      MPI_Request request;
-      int tag = encryptMessage(1, flushtag, 0, sendbit);
-      char null;
-      for (int i = 0; i < mpisize; ++i)
-        if (i != mpirank)
-          MPI_Isend(&null, 1, MPI_CHAR, i, tag, MPI_COMM_WORLD, &request);
-    }
-
-  public:
-    //! Constructor
-    TreeMPI(int _mpirank, int _mpisize, int _images) :
-      mpirank(_mpirank), mpisize(_mpisize), images(_images),
-      terminated(0), hitCount(0), sendIndex(0),
-      nulltag(1), celltag(2),
-      childcelltag(3), bodytag(8),
-      flushtag(9), maxtag(15), levelshift(5),
-      requestshift(4), directionshift(1), levelmask(0x1F),
-      requestmask(0xF), directionmask(0x1), grainmask(0xFFFF)
-      , sendbit(1), receivebit(0){                             // Initialize variables
-      allBoundsXmin = new float [mpisize][3];                   // Allocate array for minimum of local domains
-      allBoundsXmax = new float [mpisize][3];                   // Allocate array for maximum of local domains
-      sendBodyCount = new int [mpisize];                        // Allocate send count
-      sendBodyDispl = new int [mpisize];                        // Allocate send displacement
-      recvBodyCount = new int [mpisize];                        // Allocate receive count
-      recvBodyDispl = new int [mpisize];                        // Allocate receive displacement
-      sendCellCount = new int [mpisize];                        // Allocate send count
-      sendCellDispl = new int [mpisize];                        // Allocate send displacement
-      recvCellCount = new int [mpisize];                        // Allocate receive count
-      recvCellDispl = new int [mpisize];                        // Allocate receive displacement
-    }
-    //! Destructor
-    ~TreeMPI() {
-      delete[] allBoundsXmin;                                   // Deallocate array for minimum of local domains
-      delete[] allBoundsXmax;                                   // Deallocate array for maximum of local domains
-      delete[] sendBodyCount;                                   // Deallocate send count
-      delete[] sendBodyDispl;                                   // Deallocate send displacement
-      delete[] recvBodyCount;                                   // Deallocate receive count
-      delete[] recvBodyDispl;                                   // Deallocate receive displacement
-      delete[] sendCellCount;                                   // Deallocate send count
-      delete[] sendCellDispl;                                   // Deallocate send displacement
-      delete[] recvCellCount;                                   // Deallocate receive count
-      delete[] recvCellDispl;                                   // Deallocate receive displacement
-    }
-
-    //! Allgather bounds from all ranks
-    void allgatherBounds(Bounds bounds) {
-      float Xmin[3], Xmax[3];
-      for (int d = 0; d < 3; d++) {                             // Loop over dimensions
-        Xmin[d] = bounds.Xmin[d];                               //  Convert Xmin to float
-        Xmax[d] = bounds.Xmax[d];                               //  Convert Xmax to float
-      }                                                         // End loop over dimensions
-      MPI_Allgather(Xmin, 3, MPI_FLOAT, allBoundsXmin[0], 3, MPI_FLOAT, MPI_COMM_WORLD);// Gather all domain bounds
-      MPI_Allgather(Xmax, 3, MPI_FLOAT, allBoundsXmax[0], 3, MPI_FLOAT, MPI_COMM_WORLD);// Gather all domain bounds
-    }
-
-    //! Set local essential tree to send to each process
-    void setLET(Cells & cells, vec3 cycle) {
-      logger::startTimer("Set LET size");                       // Start timer
-      C_iter C0 = cells.begin();                                // Set cells begin iterator
-      Bounds bounds;                                            // Bounds of local subdomain
-      sendBodyDispl[0] = 0;                                     // Initialize body displacement vector
-      sendCellDispl[0] = 0;                                     // Initialize cell displacement vector
-      for (int irank = 0; irank < mpisize; irank++) {           // Loop over ranks
-        if (irank != 0) sendBodyDispl[irank] = sendBodyDispl[irank - 1] + sendBodyCount[irank - 1]; // Update body displacement
-        if (irank != 0) sendCellDispl[irank] = sendCellDispl[irank - 1] + sendCellCount[irank - 1]; // Update cell displacement
-        sendBodyCount[irank] = 0;                               //  Initialize send body count for current rank
-        sendCellCount[irank] = 0;                               //  Initialize send cell count for current rank
-        if (irank != mpirank && !cells.empty()) {               //  If not current rank and cell vector is not empty
-          int ibody = 0;                                        //   Initialize send body's offset
-          int icell = 1;                                        //   Initialize send cell's offset
-          for (int d = 0; d < 3; d++) {                         //   Loop over dimensions
-            bounds.Xmin[d] = allBoundsXmin[irank][d];           //    Local Xmin for irank
-            bounds.Xmax[d] = allBoundsXmax[irank][d];           //    Local Xmax for irank
-          }                                                     //   End loop over dimensions
-          if (C0->NCHILD == 0) {                                //   If root cell is leaf
-            addSendBody(C0, irank, ibody, icell - 1, false);    //    Add bodies to send
-          }                                                     //   End if for root cell leaf
-          traverseLET(C0, C0, bounds, cycle, irank, ibody, icell, 0, false); // Traverse tree to set LET
-          sendBodyCount[irank] = ibody;                         //   Send body count for current rank
-          sendCellCount[irank] = icell;                         //   Send cell count for current rank
-        }                                                       //  Endif for current rank
-      }                                                         // End loop over ranks
-      logger::stopTimer("Set LET size");                        // Stop timer
-      logger::startTimer("Set LET");                            // Start timer
-      int numSendBodies = sendBodyDispl[mpisize - 1] + sendBodyCount[mpisize - 1]; // Total number of send bodies
-      int numSendCells = sendCellDispl[mpisize - 1] + sendCellCount[mpisize - 1]; // Total number of send cells
-      sendBodies.resize(numSendBodies);                         // Clear send buffer for bodies
-      sendCells.resize(numSendCells);                           // Clear send buffer for cells
-      MPI_Barrier(MPI_COMM_WORLD);
-      for (int irank = 0; irank < mpisize; irank++) {           // Loop over ranks
-        if (irank != mpirank && !cells.empty()) {               //  If not current rank and cell vector is not empty
-          int ibody = 0;                                        //   Reinitialize send body's offset
-          int icell = 0;                                        //   Reinitialize send cell's offset
-          for (int d = 0; d < 3; d++) {                         //   Loop over dimensions
-            bounds.Xmin[d] = allBoundsXmin[irank][d];           //   Local Xmin for irank
-            bounds.Xmax[d] = allBoundsXmax[irank][d];           //   Local Xmax for irank
-          }                                                     //   End loop over dimensions
-          C_iter Csend = sendCells.begin() + sendCellDispl[irank];//   Send cell iterator
-          *Csend = *C0;                                         //   Copy cell to send buffer
-          Csend->NCHILD = Csend->NBODY = 0;                     //   Reset link to children and bodies
-          icell++;                                              //   Increment send cell counter
-          if (C0->NCHILD == 0) {                                //   If root cell is leaf
-            addSendBody(C0, irank, ibody, icell - 1, true);     //    Add bodies to send
-          }                                                     //   End if for root cell leaf
-          traverseLET(C0, C0, bounds, cycle, irank, ibody, icell, 0, true); // Traverse tree to set LET
-        }                                                       //  Endif for current rank
-      }                                                         // End loop over ranks
-      logger::stopTimer("Set LET");                             // Stop timer
-    }
-
-    //! Get local essential tree from irank
-    void getLET(Cells & cells, int irank) {
-      std::stringstream event;                                  // Event name
-      event << "Get LET from rank " << irank;                   // Create event name based on irank
-      logger::startTimer(event.str());                          // Start timer
-      for (int i = 0; i < recvCellCount[irank]; i++) {          // Loop over receive cells
-        C_iter C = recvCells.begin() + recvCellDispl[irank] + i;//  Iterator of receive cell
-        if (C->NBODY != 0) {                                    //  If cell has bodies
+  }
+
+  //! Determine which cells to send
+  void traverseLET(C_iter C, C_iter C0, Bounds bounds, vec3 cycle,
+                   int & irank, int & ibody, int & icell, int iparent, bool copyData) {
+    int level = int(logf(mpisize - 1) / M_LN2 / 3) + 1;       // Level of local root cell
+    if (mpisize == 1) level = 0;                              // Account for serial case
+    bool divide[8] = {0, 0, 0, 0, 0, 0, 0, 0};                // Initialize divide flag
+    int icells[8] = {0, 0, 0, 0, 0, 0, 0, 0};                 // Initialize icell array
+    int cc = 0;                                               // Initialize child index
+    for (C_iter CC = C0 + C->ICHILD; CC != C0 + C->ICHILD + C->NCHILD; CC++, cc++) { // Loop over child cells
+      icells[cc] = icell;                                     //  Store cell index
+      addSendCell(CC, irank, icell, iparent, copyData);       //  Add cells to send
+      if (CC->NCHILD == 0) {                                  //  If cell is leaf
+        addSendBody(CC, irank, ibody, icell - 1, copyData);   //   Add bodies to send
+      } else {                                                //  If cell is not leaf
+        vec3 Xperiodic = 0;                                   //   Periodic coordinate offset
+        if (images == 0) {                                    //   If free boundary condition
+          real_t R2 = getDistance(CC, bounds, Xperiodic);     //    Get distance to other domain
+          divide[cc] |= 4 * CC->R * CC->R > R2;               //    Divide if the cell seems too close
+        } else {                                              //   If periodic boundary condition
+          for (int ix = -1; ix <= 1; ix++) {                  //    Loop over x periodic direction
+            for (int iy = -1; iy <= 1; iy++) {                //     Loop over y periodic direction
+              for (int iz = -1; iz <= 1; iz++) {              //      Loop over z periodic direction
+                Xperiodic[0] = ix * cycle[0];                 //       Coordinate offset for x periodic direction
+                Xperiodic[1] = iy * cycle[1];                 //       Coordinate offset for y periodic direction
+                Xperiodic[2] = iz * cycle[2];                 //       Coordinate offset for z periodic direction
+                real_t R2 = getDistance(CC, bounds, Xperiodic); //       Get distance to other domain
+                divide[cc] |= 4 * CC->R * CC->R > R2;         //       Divide if cell seems too close
+              }                                               //      End loop over z periodic direction
+            }                                                 //     End loop over y periodic direction
+          }                                                   //    End loop over x periodic direction
+        }                                                     //   Endif for periodic boundary condition
+        divide[cc] |= CC->R > (max(cycle) / (1 << (level + 1)));   //   Divide if cell is larger than local root cell
+      }                                                       //  Endif for leaf
+    }                                                         // End loop over child cells
+    cc = 0;                                                   // Initialize child index
+    for (C_iter CC = C0 + C->ICHILD; CC != C0 + C->ICHILD + C->NCHILD; CC++, cc++) { // Loop over child cells
+      if (divide[cc]) {                                       //  If cell must be divided further
+        iparent = icells[cc];                                 //   Parent cell index
+        traverseLET(CC, C0, bounds, cycle, irank, ibody, icell, iparent, copyData);// Recursively traverse tree to set LET
+      }                                                       //  End if for cell division
+    }                                                         // End loop over child cells
+  }
+
+  template <typename MapperType>
+  void appendDataToCellMapper(MapperType& map, Cells const& cells, int& index, int id) {
+    Cell parent = cells[id];
+    if (index < cells.size()) {
+      id = index;
+      if (parent.NCHILD > 0) {
+        assert((index + parent.NCHILD) <= cells.size());
+        assert(map.find(parent.ICHILD) == map.end());
+        map[parent.ICHILD] = Cells(cells.begin() + index, cells.begin() + index + parent.NCHILD);
+        index += parent.NCHILD;
+        for (size_t i = 0; i < parent.NCHILD; ++i) {
+          appendDataToCellMapper(map, cells, index, id++);
+        }
+      }
+    }
+  }
+
+  void sendFlushRequest() {
+    MPI_Request request;
+    int tag = encryptMessage(1, flushtag, 0, sendbit);
+    char null;
+    for (int i = 0; i < mpisize; ++i)
+      if (i != mpirank)
+        MPI_Isend(&null, 1, MPI_CHAR, i, tag, MPI_COMM_WORLD, &request);
+  }
+
+public:
+  //! Constructor
+  TreeMPI(int _mpirank, int _mpisize, int _images) :
+    mpirank(_mpirank), mpisize(_mpisize), images(_images),
+    terminated(0), hitCount(0), sendIndex(0),
+    nulltag(1), celltag(2),
+    childcelltag(3), bodytag(8),
+    flushtag(9), maxtag(15), levelshift(5),
+    requestshift(4), directionshift(1), levelmask(0x1F),
+    requestmask(0xF), directionmask(0x1), grainmask(0xFFFF)
+    , sendbit(1), receivebit(0) {                            // Initialize variables
+    allBoundsXmin = new float [mpisize][3];                   // Allocate array for minimum of local domains
+    allBoundsXmax = new float [mpisize][3];                   // Allocate array for maximum of local domains
+    sendBodyCount = new int [mpisize];                        // Allocate send count
+    sendBodyDispl = new int [mpisize];                        // Allocate send displacement
+    recvBodyCount = new int [mpisize];                        // Allocate receive count
+    recvBodyDispl = new int [mpisize];                        // Allocate receive displacement
+    sendCellCount = new int [mpisize];                        // Allocate send count
+    sendCellDispl = new int [mpisize];                        // Allocate send displacement
+    recvCellCount = new int [mpisize];                        // Allocate receive count
+    recvCellDispl = new int [mpisize];                        // Allocate receive displacement
+  }
+  //! Destructor
+  ~TreeMPI() {
+    delete[] allBoundsXmin;                                   // Deallocate array for minimum of local domains
+    delete[] allBoundsXmax;                                   // Deallocate array for maximum of local domains
+    delete[] sendBodyCount;                                   // Deallocate send count
+    delete[] sendBodyDispl;                                   // Deallocate send displacement
+    delete[] recvBodyCount;                                   // Deallocate receive count
+    delete[] recvBodyDispl;                                   // Deallocate receive displacement
+    delete[] sendCellCount;                                   // Deallocate send count
+    delete[] sendCellDispl;                                   // Deallocate send displacement
+    delete[] recvCellCount;                                   // Deallocate receive count
+    delete[] recvCellDispl;                                   // Deallocate receive displacement
+  }
+
+  //! Allgather bounds from all ranks
+  void allgatherBounds(Bounds bounds) {
+    float Xmin[3], Xmax[3];
+    for (int d = 0; d < 3; d++) {                             // Loop over dimensions
+      Xmin[d] = bounds.Xmin[d];                               //  Convert Xmin to float
+      Xmax[d] = bounds.Xmax[d];                               //  Convert Xmax to float
+    }                                                         // End loop over dimensions
+    MPI_Allgather(Xmin, 3, MPI_FLOAT, allBoundsXmin[0], 3, MPI_FLOAT, MPI_COMM_WORLD);// Gather all domain bounds
+    MPI_Allgather(Xmax, 3, MPI_FLOAT, allBoundsXmax[0], 3, MPI_FLOAT, MPI_COMM_WORLD);// Gather all domain bounds
+  }
+
+  //! Set local essential tree to send to each process
+  void setLET(Cells & cells, vec3 cycle) {
+    logger::startTimer("Set LET size");                       // Start timer
+    C_iter C0 = cells.begin();                                // Set cells begin iterator
+    Bounds bounds;                                            // Bounds of local subdomain
+    sendBodyDispl[0] = 0;                                     // Initialize body displacement vector
+    sendCellDispl[0] = 0;                                     // Initialize cell displacement vector
+    for (int irank = 0; irank < mpisize; irank++) {           // Loop over ranks
+      if (irank != 0) sendBodyDispl[irank] = sendBodyDispl[irank - 1] + sendBodyCount[irank - 1]; // Update body displacement
+      if (irank != 0) sendCellDispl[irank] = sendCellDispl[irank - 1] + sendCellCount[irank - 1]; // Update cell displacement
+      sendBodyCount[irank] = 0;                               //  Initialize send body count for current rank
+      sendCellCount[irank] = 0;                               //  Initialize send cell count for current rank
+      if (irank != mpirank && !cells.empty()) {               //  If not current rank and cell vector is not empty
+        int ibody = 0;                                        //   Initialize send body's offset
+        int icell = 1;                                        //   Initialize send cell's offset
+        for (int d = 0; d < 3; d++) {                         //   Loop over dimensions
+          bounds.Xmin[d] = allBoundsXmin[irank][d];           //    Local Xmin for irank
+          bounds.Xmax[d] = allBoundsXmax[irank][d];           //    Local Xmax for irank
+        }                                                     //   End loop over dimensions
+        if (C0->NCHILD == 0) {                                //   If root cell is leaf
+          addSendBody(C0, irank, ibody, icell - 1, false);    //    Add bodies to send
+        }                                                     //   End if for root cell leaf
+        traverseLET(C0, C0, bounds, cycle, irank, ibody, icell, 0, false); // Traverse tree to set LET
+        sendBodyCount[irank] = ibody;                         //   Send body count for current rank
+        sendCellCount[irank] = icell;                         //   Send cell count for current rank
+      }                                                       //  Endif for current rank
+    }                                                         // End loop over ranks
+    logger::stopTimer("Set LET size");                        // Stop timer
+    logger::startTimer("Set LET");                            // Start timer
+    int numSendBodies = sendBodyDispl[mpisize - 1] + sendBodyCount[mpisize - 1]; // Total number of send bodies
+    int numSendCells = sendCellDispl[mpisize - 1] + sendCellCount[mpisize - 1]; // Total number of send cells
+    sendBodies.resize(numSendBodies);                         // Clear send buffer for bodies
+    sendCells.resize(numSendCells);                           // Clear send buffer for cells
+    MPI_Barrier(MPI_COMM_WORLD);
+    for (int irank = 0; irank < mpisize; irank++) {           // Loop over ranks
+      if (irank != mpirank && !cells.empty()) {               //  If not current rank and cell vector is not empty
+        int ibody = 0;                                        //   Reinitialize send body's offset
+        int icell = 0;                                        //   Reinitialize send cell's offset
+        for (int d = 0; d < 3; d++) {                         //   Loop over dimensions
+          bounds.Xmin[d] = allBoundsXmin[irank][d];           //   Local Xmin for irank
+          bounds.Xmax[d] = allBoundsXmax[irank][d];           //   Local Xmax for irank
+        }                                                     //   End loop over dimensions
+        C_iter Csend = sendCells.begin() + sendCellDispl[irank];//   Send cell iterator
+        *Csend = *C0;                                         //   Copy cell to send buffer
+        Csend->NCHILD = Csend->NBODY = 0;                     //   Reset link to children and bodies
+        icell++;                                              //   Increment send cell counter
+        if (C0->NCHILD == 0) {                                //   If root cell is leaf
+          addSendBody(C0, irank, ibody, icell - 1, true);     //    Add bodies to send
+        }                                                     //   End if for root cell leaf
+        traverseLET(C0, C0, bounds, cycle, irank, ibody, icell, 0, true); // Traverse tree to set LET
+      }                                                       //  Endif for current rank
+    }                                                         // End loop over ranks
+    logger::stopTimer("Set LET");                             // Stop timer
+  }
+
+  //! Get local essential tree from irank
+  void getLET(Cells & cells, int irank) {
+    std::stringstream event;                                  // Event name
+    event << "Get LET from rank " << irank;                   // Create event name based on irank
+    logger::startTimer(event.str());                          // Start timer
+    for (int i = 0; i < recvCellCount[irank]; i++) {          // Loop over receive cells
+      C_iter C = recvCells.begin() + recvCellDispl[irank] + i;//  Iterator of receive cell
+      if (C->NBODY != 0) {                                    //  If cell has bodies
+        C->BODY = recvBodies.begin() + recvBodyDispl[irank] + C->IBODY;// Iterator of first body
+      }                                                       //  End if for bodies
+    }                                                         // End loop over receive cells
+    cells.resize(recvCellCount[irank]);                       // Resize cell vector for LET
+    cells.assign(recvCells.begin() + recvCellDispl[irank],    // Assign receive cells to vector
+                 recvCells.begin() + recvCellDispl[irank] + recvCellCount[irank]);
+    logger::stopTimer(event.str());                           // Stop timer
+  }
+
+  //! Link LET with received bodies and calcualte NBODY
+  void linkLET() {
+    logger::startTimer("Link LET");                           // Start timer
+    for (int irank = 0; irank < mpisize; irank++) {           // Loop over ranks
+      for (int i = 0; i < recvCellCount[irank]; i++) {        //  Loop over receive cells
+        C_iter C = recvCells.begin() + recvCellDispl[irank] + i;//   Iterator of receive cell
+        if (C->NBODY != 0) {                                  //   If cell has bodies
           C->BODY = recvBodies.begin() + recvBodyDispl[irank] + C->IBODY;// Iterator of first body
-        }                                                       //  End if for bodies
-      }                                                         // End loop over receive cells
-      cells.resize(recvCellCount[irank]);                       // Resize cell vector for LET
-      cells.assign(recvCells.begin() + recvCellDispl[irank],    // Assign receive cells to vector
-                   recvCells.begin() + recvCellDispl[irank] + recvCellCount[irank]);
-      logger::stopTimer(event.str());                           // Stop timer
-    }
-
-    //! Link LET with received bodies and calcualte NBODY
-    void linkLET() {
-      logger::startTimer("Link LET");                           // Start timer
-      for (int irank = 0; irank < mpisize; irank++) {           // Loop over ranks
-        for (int i = 0; i < recvCellCount[irank]; i++) {        //  Loop over receive cells
-          C_iter C = recvCells.begin() + recvCellDispl[irank] + i;//   Iterator of receive cell
-          if (C->NBODY != 0) {                                  //   If cell has bodies
-            C->BODY = recvBodies.begin() + recvBodyDispl[irank] + C->IBODY;// Iterator of first body
-          }                                                     //   End if for bodies
-        }                                                       //  End loop over receive cells
-      }                                                         // End loop over ranks
-      logger::stopTimer("Link LET");                            // End timer
-    }
-
-    //! Copy remote root cells to body structs (for building global tree)
-    Bodies root2body() {
-      logger::startTimer("Root to body");                       // Start timer
-      Bodies bodies;                                            // Bodies to contain remote root coordinates
-      bodies.reserve(mpisize - 1);                              // Reserve size of body vector
-      for (int irank = 0; irank < mpisize; irank++) {           // Loop over ranks
-        if (irank != mpirank) {                                 //  If not current rank
-          C_iter C0 = recvCells.begin() + recvCellDispl[irank]; //   Root cell iterator for irank
-          Body body;                                            //   Body to contain remote root coordinates
-          body.X = C0->X;                                       //   Copy remote root coordinates
-          body.IBODY = recvCellDispl[irank];                    //   Copy remote root displacement in vector
-          bodies.push_back(body);                               //   Push this root cell to body vector
-        }                                                       //  End if for not current rank
-      }                                                         // End loop over ranks
-      logger::stopTimer("Root to body");                        // Stop timer
-      return bodies;                                            // Return body vector
-    }
-
-    //! Graft remote trees to global tree
-    void attachRoot(Cells & cells) {
-      logger::startTimer("Attach root");                        // Start timer
-      int globalCells = cells.size();                           // Number of global cells
-      cells.insert(cells.end(), recvCells.begin(), recvCells.end()); // Join LET cell vectors
-      for (C_iter C = cells.begin(); C != cells.begin() + globalCells; C++) { // Loop over global cells
-        if (C->NCHILD == 0) {                                   // If leaf cell
-          int offset = globalCells + C->BODY->IBODY;            //  Offset of received root cell index
-          C_iter C0 = cells.begin() + offset;                   //  Root cell iterator
-          C0->IPARENT = C->IPARENT;                             //  Link remote root to global leaf
-          *C = *C0;                                             //  Copy remote root to global leaf
-          C->ICHILD += offset;                                  //  Add offset to child index
-        } else {                                                // If not leaf cell
-          C->BODY = recvBodies.end();                           //  Use BODY as flag to indicate non-leaf global cell
-        }                                                       // End if for leaf cell
-      }                                                         // End loop over global cells
-      for (int irank = 0; irank < mpisize; irank++) {           // Loop over ranks
-        if (irank != mpirank && recvCellCount[irank] > 0) {     //  If not current rank
-          C_iter C0 = cells.begin() + globalCells + recvCellDispl[irank];// Root cell iterator for irank
-          for (C_iter C = C0 + 1; C != C0 + recvCellCount[irank]; C++) { //    Loop over cells received from irank
-            int offset = globalCells + recvCellDispl[irank];    //     Offset of received root cell index
-            C->IPARENT += offset;                               //     Add offset to parent index
-            C->ICHILD += offset;                                //     Add offset to child index
-          }                                                     //    End loop over cells received from irank
-        }                                                       //  End if for not current rank
-      }                                                         // End loop over ranks
-      C_iter C0 = cells.begin();                                // Root cell iterator of entire LET
-      for (int i = globalCells - 1; i >= 0; i--) {              // Loop over global cells bottom up
-        C_iter C = cells.begin() + i;                           //  Iterator of current cell
-        if (C->BODY == recvBodies.end()) {                      //  If non-leaf global cell
-          vec3 Xmin = C->X, Xmax = C->X;                        //   Initialize Xmin, Xmax
-          for (C_iter CC = C0 + C->ICHILD; CC != C0 + C->ICHILD + C->NCHILD; CC++) { // Loop over child cells
-            Xmin = min(CC->X - CC->R, Xmin);                    //    Update Xmin
-            Xmax = max(CC->X + CC->R, Xmax);                    //    Update Xmax
-          }                                                     //   End loop over child cells
-          C->X = (Xmax + Xmin) / 2;                             //   Calculate center of domain
-          for (int d = 0; d < 3; d++) {                         //   Loop over dimensions
-            C->R = std::max(C->X[d] - Xmin[d], C->R);           //    Calculate min distance from center
-            C->R = std::max(Xmax[d] - C->X[d], C->R);           //    Calculate max distance from center
-          }                                                     //   End loop over dimensions
-          C->M = 0;                                             //   Reset multipoles
-          kernel::M2M(C, C0);                                   //   M2M kernel
-        }                                                       //  End if for non-leaf global cell
-      }                                                         // End loop over global cells bottom up
-      logger::stopTimer("Attach root");                         // Stop timer
-    }
-
-    //! Send bodies
-    Bodies commBodies(Bodies bodies) {
-      logger::startTimer("Comm partition");                     // Start timer
-      alltoall(bodies);                                         // Send body count
-      alltoallv(bodies);                                        // Send bodies
-      logger::stopTimer("Comm partition");                      // Stop timer
-      return recvBodies;                                        // Return received bodies
-    }
-
-    //! Send bodies
-    Bodies commBodies() {
-      logger::startTimer("Comm LET bodies");                    // Start timer
-      alltoall(sendBodies);                                     // Send body count
-      alltoallv(sendBodies);                                    // Send bodies
-      logger::stopTimer("Comm LET bodies");                     // Stop timer
-      return recvBodies;                                        // Return received bodies
-    }
-
-    //! Send cells
-    void commCells() {
-      logger::startTimer("Comm LET cells");                     // Start timer
-      alltoall(sendCells);                                      // Send cell count
-      alltoallv(sendCells);                                     // Senc cells
-      logger::stopTimer("Comm LET cells");                      // Stop timer
-    }
-
-    //! Copy recvBodies to bodies
-    Bodies getRecvBodies() {
-      return recvBodies;                                        // Return recvBodies
-    }
-
-    //! Send bodies to next rank (round robin)
-    void shiftBodies(Bodies & bodies) {
-      int newSize;                                              // New number of bodies
-      int oldSize = bodies.size();                              // Current number of bodies
-      const int word = sizeof(bodies[0]) / 4;                   // Word size of body structure
-      const int isend = (mpirank + 1          ) % mpisize;      // Send to next rank (wrap around)
-      const int irecv = (mpirank - 1 + mpisize) % mpisize;      // Receive from previous rank (wrap around)
-      MPI_Request sreq, rreq;                                   // Send, receive request handles
-
-      MPI_Isend(&oldSize, 1, MPI_INT, irecv, 0, MPI_COMM_WORLD, &sreq);// Send current number of bodies
-      MPI_Irecv(&newSize, 1, MPI_INT, isend, 0, MPI_COMM_WORLD, &rreq);// Receive new number of bodies
-      MPI_Wait(&sreq, MPI_STATUS_IGNORE);                       // Wait for send to complete
-      MPI_Wait(&rreq, MPI_STATUS_IGNORE);                       // Wait for receive to complete
-
-      recvBodies.resize(newSize);                               // Resize buffer to new number of bodies
-      MPI_Isend((int*)&bodies[0], oldSize * word, MPI_INT, irecv, // Send bodies to next rank
-                1, MPI_COMM_WORLD, &sreq);
-      MPI_Irecv((int*)&recvBodies[0], newSize * word, MPI_INT, isend, // Receive bodies from previous rank
-                1, MPI_COMM_WORLD, &rreq);
-      MPI_Wait(&sreq, MPI_STATUS_IGNORE);                       // Wait for send to complete
-      MPI_Wait(&rreq, MPI_STATUS_IGNORE);                       // Wait for receive to complete
-      bodies = recvBodies;                                      // Copy bodies from buffer
-    }
-
-    //! Allgather bodies
-    Bodies allgatherBodies(Bodies & bodies) {
-      const int word = sizeof(bodies[0]) / 4;                   // Word size of body structure
-      sendBodyCount[0] = bodies.size();                         // Determine send count
-      MPI_Allgather(sendBodyCount, 1, MPI_INT,                  // Allgather number of bodies
-                    recvBodyCount, 1, MPI_INT, MPI_COMM_WORLD);
-      recvBodyDispl[0] = 0;                                     // Initialize receive displacement
-      for (int irank = 0; irank < mpisize - 1; irank++) {       // Loop over ranks
-        recvBodyDispl[irank + 1] = recvBodyDispl[irank] + recvBodyCount[irank]; // Set receive displacement
-      }                                                         // End loop over ranks
-      recvBodies.resize(recvBodyDispl[mpisize - 1] + recvBodyCount[mpisize - 1]); // Resize receive buffer
-      for (int irank = 0; irank < mpisize; irank++) {           // Loop over ranks
-        recvBodyCount[irank] *= word;                           //  Multiply receive count by word size of data
-        recvBodyDispl[irank] *= word;                           //  Multiply receive displacement by word size of data
-      }                                                         // End loop over ranks
-      MPI_Allgatherv((int*)&bodies[0], sendBodyCount[0]*word, MPI_INT,// Allgather bodies
-                     (int*)&recvBodies[0], recvBodyCount, recvBodyDispl, MPI_INT, MPI_COMM_WORLD);
-      return recvBodies;                                        // Return bodies
-    }
-
-    void setSendLET(Cells& cells, Bodies& bodies) {
-      sendCells = cells;
-      sendBodies = bodies;    
-      cellWordSize = sizeof(cells[0]) / 4;
-      bodyWordSize = sizeof(bodies[0]) / 4;
-    }
-
-    void flushAllRequests() {
-      sendFlushRequest();
-      int ready;
-      MPI_Status status;
-      while (terminated < (mpisize - 1)) {
-        ready = 0;
-        MPI_Iprobe(MPI_ANY_SOURCE, MPI_ANY_TAG, MPI_COMM_WORLD, &ready, &status);
-        if (ready) {
-          processIncomingMessage(status.MPI_TAG, status.MPI_SOURCE);
-        }
-      }        
-    }
-
-    //! Evaluate P2P and M2L using dual tree traversal
-    void dualTreeTraversalRemote(Cells & icells, Bodies& ibodies, int mpirank, int mpisize, int spwan, int commgrain, real_t remote = 1) {
-      if (icells.empty()) return;                                 // Quit if either of the cell vectors are empty
-      nspawn = spwan;
-      granularity = commgrain;
-      logger::startTimer("Traverse Remote");                      // Start timer
-      kernel::Xperiodic = 0;
-      logger::initTracer();                                       // Initialize tracer    
-      ///setSendLET(icells, ibodies);
-      Ci0 = icells.begin();                                       // Set iterator of target root cell
-      for (int i = 0; i < mpisize; ++i) {
-        if (i != mpirank) {
-          double commtime;
-          Cells cells = getCell(0, 1, 0, i, celltag, commtime);
-          assert(cells.size() > 0);
-          traverseRemote(Ci0, cells.begin(), false, remote, i);
-          logger::startTimer("Clear cache");                      // Start timer
-          clearCellCache(i);
-          logger::stopTimer("Clear cache", 0);                    // Start timer
-        }
-      }
-      logger::printTime("Clear cache");
-      logger::stopTimer("Traverse Remote");                       // Stop timer
-      logger::writeTracer();                                      // Write tracer to file
-    }
+        }                                                     //   End if for bodies
+      }                                                       //  End loop over receive cells
+    }                                                         // End loop over ranks
+    logger::stopTimer("Link LET");                            // End timer
+  }
+
+  //! Copy remote root cells to body structs (for building global tree)
+  Bodies root2body() {
+    logger::startTimer("Root to body");                       // Start timer
+    Bodies bodies;                                            // Bodies to contain remote root coordinates
+    bodies.reserve(mpisize - 1);                              // Reserve size of body vector
+    for (int irank = 0; irank < mpisize; irank++) {           // Loop over ranks
+      if (irank != mpirank) {                                 //  If not current rank
+        C_iter C0 = recvCells.begin() + recvCellDispl[irank]; //   Root cell iterator for irank
+        Body body;                                            //   Body to contain remote root coordinates
+        body.X = C0->X;                                       //   Copy remote root coordinates
+        body.IBODY = recvCellDispl[irank];                    //   Copy remote root displacement in vector
+        bodies.push_back(body);                               //   Push this root cell to body vector
+      }                                                       //  End if for not current rank
+    }                                                         // End loop over ranks
+    logger::stopTimer("Root to body");                        // Stop timer
+    return bodies;                                            // Return body vector
+  }
+
+  //! Graft remote trees to global tree
+  void attachRoot(Cells & cells) {
+    logger::startTimer("Attach root");                        // Start timer
+    int globalCells = cells.size();                           // Number of global cells
+    cells.insert(cells.end(), recvCells.begin(), recvCells.end()); // Join LET cell vectors
+    for (C_iter C = cells.begin(); C != cells.begin() + globalCells; C++) { // Loop over global cells
+      if (C->NCHILD == 0) {                                   // If leaf cell
+        int offset = globalCells + C->BODY->IBODY;            //  Offset of received root cell index
+        C_iter C0 = cells.begin() + offset;                   //  Root cell iterator
+        C0->IPARENT = C->IPARENT;                             //  Link remote root to global leaf
+        *C = *C0;                                             //  Copy remote root to global leaf
+        C->ICHILD += offset;                                  //  Add offset to child index
+      } else {                                                // If not leaf cell
+        C->BODY = recvBodies.end();                           //  Use BODY as flag to indicate non-leaf global cell
+      }                                                       // End if for leaf cell
+    }                                                         // End loop over global cells
+    for (int irank = 0; irank < mpisize; irank++) {           // Loop over ranks
+      if (irank != mpirank && recvCellCount[irank] > 0) {     //  If not current rank
+        C_iter C0 = cells.begin() + globalCells + recvCellDispl[irank];// Root cell iterator for irank
+        for (C_iter C = C0 + 1; C != C0 + recvCellCount[irank]; C++) { //    Loop over cells received from irank
+          int offset = globalCells + recvCellDispl[irank];    //     Offset of received root cell index
+          C->IPARENT += offset;                               //     Add offset to parent index
+          C->ICHILD += offset;                                //     Add offset to child index
+        }                                                     //    End loop over cells received from irank
+      }                                                       //  End if for not current rank
+    }                                                         // End loop over ranks
+    C_iter C0 = cells.begin();                                // Root cell iterator of entire LET
+    for (int i = globalCells - 1; i >= 0; i--) {              // Loop over global cells bottom up
+      C_iter C = cells.begin() + i;                           //  Iterator of current cell
+      if (C->BODY == recvBodies.end()) {                      //  If non-leaf global cell
+        vec3 Xmin = C->X, Xmax = C->X;                        //   Initialize Xmin, Xmax
+        for (C_iter CC = C0 + C->ICHILD; CC != C0 + C->ICHILD + C->NCHILD; CC++) { // Loop over child cells
+          Xmin = min(CC->X - CC->R, Xmin);                    //    Update Xmin
+          Xmax = max(CC->X + CC->R, Xmax);                    //    Update Xmax
+        }                                                     //   End loop over child cells
+        C->X = (Xmax + Xmin) / 2;                             //   Calculate center of domain
+        for (int d = 0; d < 3; d++) {                         //   Loop over dimensions
+          C->R = std::max(C->X[d] - Xmin[d], C->R);           //    Calculate min distance from center
+          C->R = std::max(Xmax[d] - C->X[d], C->R);           //    Calculate max distance from center
+        }                                                     //   End loop over dimensions
+        C->M = 0;                                             //   Reset multipoles
+        kernel::M2M(C, C0);                                   //   M2M kernel
+      }                                                       //  End if for non-leaf global cell
+    }                                                         // End loop over global cells bottom up
+    logger::stopTimer("Attach root");                         // Stop timer
+  }
+
+  //! Send bodies
+  Bodies commBodies(Bodies bodies) {
+    logger::startTimer("Comm partition");                     // Start timer
+    alltoall(bodies);                                         // Send body count
+    alltoallv(bodies);                                        // Send bodies
+    logger::stopTimer("Comm partition");                      // Stop timer
+    return recvBodies;                                        // Return received bodies
+  }
+
+  //! Send bodies
+  Bodies commBodies() {
+    logger::startTimer("Comm LET bodies");                    // Start timer
+    alltoall(sendBodies);                                     // Send body count
+    alltoallv(sendBodies);                                    // Send bodies
+    logger::stopTimer("Comm LET bodies");                     // Stop timer
+    return recvBodies;                                        // Return received bodies
+  }
+
+  //! Send cells
+  void commCells() {
+    logger::startTimer("Comm LET cells");                     // Start timer
+    alltoall(sendCells);                                      // Send cell count
+    alltoallv(sendCells);                                     // Senc cells
+    logger::stopTimer("Comm LET cells");                      // Stop timer
+  }
+
+  //! Copy recvBodies to bodies
+  Bodies getRecvBodies() {
+    return recvBodies;                                        // Return recvBodies
+  }
+
+  //! Send bodies to next rank (round robin)
+  void shiftBodies(Bodies & bodies) {
+    int newSize;                                              // New number of bodies
+    int oldSize = bodies.size();                              // Current number of bodies
+    const int word = sizeof(bodies[0]) / 4;                   // Word size of body structure
+    const int isend = (mpirank + 1          ) % mpisize;      // Send to next rank (wrap around)
+    const int irecv = (mpirank - 1 + mpisize) % mpisize;      // Receive from previous rank (wrap around)
+    MPI_Request sreq, rreq;                                   // Send, receive request handles
+
+    MPI_Isend(&oldSize, 1, MPI_INT, irecv, 0, MPI_COMM_WORLD, &sreq);// Send current number of bodies
+    MPI_Irecv(&newSize, 1, MPI_INT, isend, 0, MPI_COMM_WORLD, &rreq);// Receive new number of bodies
+    MPI_Wait(&sreq, MPI_STATUS_IGNORE);                       // Wait for send to complete
+    MPI_Wait(&rreq, MPI_STATUS_IGNORE);                       // Wait for receive to complete
+
+    recvBodies.resize(newSize);                               // Resize buffer to new number of bodies
+    MPI_Isend((int*)&bodies[0], oldSize * word, MPI_INT, irecv, // Send bodies to next rank
+              1, MPI_COMM_WORLD, &sreq);
+    MPI_Irecv((int*)&recvBodies[0], newSize * word, MPI_INT, isend, // Receive bodies from previous rank
+              1, MPI_COMM_WORLD, &rreq);
+    MPI_Wait(&sreq, MPI_STATUS_IGNORE);                       // Wait for send to complete
+    MPI_Wait(&rreq, MPI_STATUS_IGNORE);                       // Wait for receive to complete
+    bodies = recvBodies;                                      // Copy bodies from buffer
+  }
+
+  //! Allgather bodies
+  Bodies allgatherBodies(Bodies & bodies) {
+    const int word = sizeof(bodies[0]) / 4;                   // Word size of body structure
+    sendBodyCount[0] = bodies.size();                         // Determine send count
+    MPI_Allgather(sendBodyCount, 1, MPI_INT,                  // Allgather number of bodies
+                  recvBodyCount, 1, MPI_INT, MPI_COMM_WORLD);
+    recvBodyDispl[0] = 0;                                     // Initialize receive displacement
+    for (int irank = 0; irank < mpisize - 1; irank++) {       // Loop over ranks
+      recvBodyDispl[irank + 1] = recvBodyDispl[irank] + recvBodyCount[irank]; // Set receive displacement
+    }                                                         // End loop over ranks
+    recvBodies.resize(recvBodyDispl[mpisize - 1] + recvBodyCount[mpisize - 1]); // Resize receive buffer
+    for (int irank = 0; irank < mpisize; irank++) {           // Loop over ranks
+      recvBodyCount[irank] *= word;                           //  Multiply receive count by word size of data
+      recvBodyDispl[irank] *= word;                           //  Multiply receive displacement by word size of data
+    }                                                         // End loop over ranks
+    MPI_Allgatherv((int*)&bodies[0], sendBodyCount[0]*word, MPI_INT,// Allgather bodies
+                   (int*)&recvBodies[0], recvBodyCount, recvBodyDispl, MPI_INT, MPI_COMM_WORLD);
+    return recvBodies;                                        // Return bodies
+  }
+
+  void setSendLET(Cells& cells, Bodies& bodies) {
+    sendCells = cells;
+    sendBodies = bodies;
+    cellWordSize = sizeof(cells[0]) / 4;
+    bodyWordSize = sizeof(bodies[0]) / 4;
+  }
+
+  void flushAllRequests() {
+    sendFlushRequest();
+    int ready;
+    MPI_Status status;
+    while (terminated < (mpisize - 1)) {
+      ready = 0;
+      MPI_Iprobe(MPI_ANY_SOURCE, MPI_ANY_TAG, MPI_COMM_WORLD, &ready, &status);
+      if (ready) {
+        processIncomingMessage(status.MPI_TAG, status.MPI_SOURCE);
+      }
+    }
+  }
+
+  //! Evaluate P2P and M2L using dual tree traversal
+  void dualTreeTraversalRemote(Cells & icells, Bodies& ibodies, int mpirank, int mpisize, int spwan, int commgrain, real_t remote = 1) {
+    if (icells.empty()) return;                                 // Quit if either of the cell vectors are empty
+    nspawn = spwan;
+    granularity = commgrain;
+    logger::startTimer("Traverse Remote");                      // Start timer
+    kernel::Xperiodic = 0;
+    logger::initTracer();                                       // Initialize tracer
+    ///setSendLET(icells, ibodies);
+    Ci0 = icells.begin();                                       // Set iterator of target root cell
+    for (int i = 0; i < mpisize; ++i) {
+      if (i != mpirank) {
+        double commtime;
+        Cells cells = getCell(0, 1, 0, i, celltag, commtime);
+        assert(cells.size() > 0);
+        traverseRemote(Ci0, cells.begin(), false, remote, i);
+        logger::startTimer("Clear cache");                      // Start timer
+        clearCellCache(i);
+        logger::stopTimer("Clear cache", 0);                    // Start timer
+      }
+    }
+    logger::printTime("Clear cache");
+    logger::stopTimer("Traverse Remote");                       // Stop timer
+    logger::writeTracer();                                      // Write tracer to file
+  }
 
   //! Get bodies underlying a key and a level
   Bodies getBodies(int key, int nchild, size_t level, int rank, int requestType, double& commtime) {
