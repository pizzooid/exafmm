--- conflicted
+++ resolved
@@ -3,12 +3,8 @@
 #include "kernel.h"
 #include "logger.h"
 #include "thread.h"
-<<<<<<< HEAD
 #include "tree_mpi.h"
-//#include "cell_dispatcher.h"
-=======
 #include "morton_key.h"
->>>>>>> dabc3238
 
 #if EXAFMM_COUNT_KERNEL
 #define countKernel(N) N++
@@ -58,47 +54,6 @@
 	void countWeight(C_iter, C_iter, bool, real_t) {}
 #endif
 
-<<<<<<< HEAD
-	//! Get level from key
-	int getLevel(uint64_t key) {
-		int level = -1;                                           // Initialize level
-		while ( int(key) >= 0 ) {                                 // While key has level offsets to subtract
-			level++;                                                //  Increment level
-			key -= 1 << 3 * level;                                  //  Subtract level offset
-		}                                                         // End while loop for level offsets
-		return level;                                             // Return level
-	}
-
-	//! Get 3-D index from key
-	ivec3 getIndex(uint64_t key) {
-		int level = -1;                                           // Initialize level
-		while ( int(key) >= 0 ) {                                 // While key has level offsets to subtract
-			level++;                                                //  Increment level
-			key -= 1 << 3 * level;                                  //  Subtract level offset
-		}                                                         // End while loop for level offsets
-		key += 1 << 3 * level;                                    // Compensate for over-subtraction
-		level = 0;                                                // Initialize level
-		ivec3 iX = 0;                                             // Initialize 3-D index
-		int d = 0;                                                // Initialize dimension
-		while ( key > 0 ) {                                       // While key has bits to shift
-			iX[d] += (key % 2) * (1 << level);                      //  Deinterleave key bits to 3-D bits
-			key >>= 1;                                              //  Shift bits in key
-			d = (d + 1) % 3;                                        //  Increment dimension
-			if ( d == 0 ) level++;                                  //  Increment level
-		}                                                         // End while loop for key bits to shift
-		return iX;                                                // Return 3-D index
-	}
-
-	//! Get 3-D index from periodic key
-	ivec3 getPeriodicIndex(int key) {
-		ivec3 iX;                                                 // Initialize 3-D periodic index
-		iX[0] = key % 3;                                          // x periodic index
-		iX[1] = (key / 3) % 3;                                    // y periodic index
-		iX[2] = key / 9;                                          // z periodic index
-		iX -= 1;                                                  // {0,1,2} -> {-1,0,1}
-		return iX;                                                // Return 3-D periodic index
-	}
-=======
     //! Get 3-D index from periodic key
     ivec3 getPeriodicIndex(int key) {
       ivec3 iX;                                                 // Initialize 3-D periodic index
@@ -108,7 +63,6 @@
       iX -= 1;                                                  // {0,1,2} -> {-1,0,1}
       return iX;                                                // Return 3-D periodic index
     }
->>>>>>> dabc3238
 
 	//! Get interaction list
 	void getList(int itype, int icell, int * list, int * periodicKey, int & numList) {
@@ -131,77 +85,6 @@
 		lists[numLists][2] = periodicKey;                         // Store periodicKey
 		listOffset[icell][itype] = numLists;                      // Store list size
 		numLists++;                                               // Increment list size
-	}
-
-<<<<<<< HEAD
-	//! Set all interaction lists
-	void setLists(Cells & icells) {
-		int numCells = icells.size();                             // Number of cells
-		int childs[216], neighbors[27];                           // Array of parents' neighbors' children and neighbors
-		int childKeys[216], neighborKeys[27];                     // Periodic keys
-		for (int i = 0; i < numCells; i++) {                      // Loop over number of cells
-			for (int j = 0; j < 3; j++) {                           //  Loop over list types
-				listOffset[i][j] = -1;                                //   Set initial value to -1
-			}                                                       //  End loop over list types
-		}                                                         // End loop over number of cells
-		int numLists = 0;                                         // Initialize number of lists
-		if (images == 0) {                                        // If non-periodic boundary condition
-			setList(2, 0, 0, 13, numLists);                         //  Push root cell into list
-		} else {                                                  // If periodic boundary condition
-			for (int i = 0; i < 27; i++) {                          //  Loop over periodic images
-				setList(2, 0, 0, i, numLists);                        //   Push root cell into list
-			}                                                       //  End loop over periodic images
-		}                                                         // End if for periodic boundary condition
-		for (int icell = 1; icell < numCells; icell++) {          // Loop over target cells
-			C_iter Ci = Ci0 + icell;                                //  Iterator of current target cell
-			int iparent = Ci->IPARENT;                              //  Index of parent target cell
-			int numNeighbors;                                       //  Number of neighbor parents
-			getList(2, iparent, neighbors, neighborKeys, numNeighbors);//  Get list of neighbors
-			ivec3 iX = getIndex(Ci->ICELL);                         //  Get 3-D index from key
-			int nchilds = 0;                                        //  Initialize number of parents' neighbors' children
-			for (int i = 0; i < numNeighbors; i++) {                //  Loop over parents' neighbors
-				int jparent = neighbors[i];                           //   Index of parent source cell
-				int parentKey = neighborKeys[i];                      //   Periodic key of parent source cell
-				C_iter Cj = Cj0 + jparent;                            //   Iterator of parent source cell
-				for (int j = 0; j < Cj->NCHILD; j++) {                //   Loop over children of parents' neighbors
-					int jcell = Cj->ICHILD + j;                         //    Index of source cell
-					childs[nchilds] = jcell;                            //    Store index of source cell
-					childKeys[nchilds] = parentKey;                     //    Store periodic key of source cell
-					nchilds++;                                          //    Increment number of parents' neighbors' children
-				}                                                     //   End loop over children of parents' neighbors
-			}                                                       //  End loop over parents' neighbors
-			for (int i = 0; i < nchilds; i++) {                     //  Loop over children of parents' neighbors
-				int jcell = childs[i];                                //   Index of source cell
-				int periodicKey = childKeys[i];                       //   Periodic key of source cell
-				C_iter Cj = Cj0 + jcell;                              //   Iterator of source cell
-				ivec3 jX = getIndex(Cj->ICELL);                       //   3-D index of source cell
-				ivec3 pX = getPeriodicIndex(periodicKey);             //   3-D periodic index of source cell
-				int level = getLevel(Cj->ICELL);                      //   Level of source cell
-				jX += pX * (1 << level);                              //   Periodic image shift
-				if (iX[0] - 1 <= jX[0] && jX[0] <= iX[0] + 1 &&       //   If neighbor in x dimension and
-				    iX[1] - 1 <= jX[1] && jX[1] <= iX[1] + 1 &&       //               in y dimension and
-				    iX[2] - 1 <= jX[2] && jX[2] <= iX[2] + 1) {       //               in z dimension
-					setList(2, icell, jcell, periodicKey, numLists);    //    Store neighbor list (not P2P unless leaf)
-				} else {                                              //   If non-neighbor
-					setList(1, icell, jcell, periodicKey, numLists);    //    Store M2L list
-				}                                                     //   End if for non-neighbor
-			}                                                       //  End loop over children of parents' neighbors
-		}                                                         // End loop over target cells
-		for (int icell = 0; icell < numCells; icell++) {          // Loop over target cells
-			C_iter Ci = Ci0 + icell;                                //  Iterator of target cell
-			if (Ci->NCHILD == 0) {                                  //  If taget cell is leaf
-				int numNeighbors;                                     //   Number of neighbors
-				getList(2, icell, neighbors, neighborKeys, numNeighbors);//   Get list of neighbor cells
-				for (int j = 0; j < numNeighbors; j++) {              //   Loop over neighbor cells
-					int jcell = neighbors[j];                           //    Index of source cell
-					int periodicKey = neighborKeys[j];                  //    Periodic key of source cell
-					C_iter Cj = Cj0 + jcell;                            //    Iterator of source cell
-					if (Cj->NCHILD == 0) {                              //    If source cell is leaf
-						setList(0, icell, jcell, periodicKey, numLists);  //     Store P2P list
-					}                                                   //    End if for source cell leaf
-				}                                                     //   End loop over neighbor cells
-			}                                                       //  End if for target cell leaf
-		}                                                         // End loop over target cells
 	}
 
 	//! Split cell and call traverse() recursively for child
@@ -244,7 +127,7 @@
 			}                                                         //  End loop over Cj's children
 		}                                                           // End if for leafs and Ci Cj size
 	}
-=======
+
     //! Set all interaction lists
     void setLists(Cells & icells) {
       int numCells = icells.size();                             // Number of cells
@@ -314,7 +197,6 @@
 	}                                                       //  End if for target cell leaf
       }                                                         // End loop over target cells
     }
->>>>>>> dabc3238
 
 	//! Split cell and call traverse() recursively for child
     void splitCell(C_iter Ci, C_iter Cj, bool mutual, real_t remote) {
