--- conflicted
+++ resolved
@@ -141,7 +141,6 @@
 		}
 	}
 
-<<<<<<< HEAD
 public:
 	//! Constructor
 	Partition(int _mpirank, int _mpisize): mpirank(_mpirank), mpisize(_mpisize), numBins(16) {
@@ -164,48 +163,6 @@
 			numLevels++;                                            //  Increment levels of MPI rank binary tree
 		}                                                         // End while for bits to process
 	}
-=======
-    //! Partition bodies with geometric octsection
-    Bounds octsection(Bodies & bodies, Bounds global) {
-      logger::startTimer("Partition");                          // Start timer
-      int size = mpisize;                                       // Initialize MPI size counter
-      int Npartition[3] = {1, 1, 1};                            // Number of partitions in each direction
-      int d = 0;                                                // Initialize dimension counter
-      while (size != 1) {                                       // Divide domain while counter is not one
-	Npartition[d] <<= 1;                                    //  Divide this dimension
-	d = (d+1) % 3;                                          //  Increment dimension
-	size >>= 1;                                             //  Right shift the bits of counter
-      }                                                         // End while loop for domain subdivision
-      real_t Xpartition[3];                                     // Size of partitions in each direction
-      for (d=0; d<3; d++) {                                     // Loop over dimensions
-	Xpartition[d] = (global.Xmax[d] - global.Xmin[d]) / Npartition[d];//  Size of partition in each direction
-      }                                                         // End loop over dimensions
-      int iX[3];                                                // Index vector
-      iX[0] = mpirank % Npartition[0];                          // x index of partition
-      iX[1] = mpirank / Npartition[0] % Npartition[1];          // y index
-      iX[2] = mpirank / Npartition[0] / Npartition[1];          // z index
-      Bounds local;                                             // Local bounds
-      for (d=0; d<3; d++) {                                     // Loop over dimensions
-	local.Xmin[d] = global.Xmin[d] + iX[d] * Xpartition[d]; // Xmin of local domain at current rank
-	local.Xmax[d] = global.Xmin[d] + (iX[d] + 1) * Xpartition[d];// Xmax of local domain at current rank
-      }                                                         // End loop over dimensions
-      for (B_iter B=bodies.begin(); B!=bodies.end(); B++) {     // Loop over bodies
-	int ic = 0;                                             //  Residual index
-	if (B->ICELL < 0) ic = B->ICELL;                        //  Use first body in group
-	for (d=0; d<3; d++) {                                   //  Loop over dimensions
-	  iX[d] = int(((B+ic)->X[d] - global.Xmin[d]) / Xpartition[d]);//   Index vector of partition
-	}                                                       //  End loop over dimensions
-	B->IRANK = iX[0] + Npartition[0] * (iX[1] + iX[2] * Npartition[1]);//  Set send rank
-	assert(0 <= B->IRANK && B->IRANK < mpisize);
-      }                                                         // End loop over bodies
-      logger::stopTimer("Partition");                           // Stop timer
-      logger::startTimer("Sort");                               // Start timer
-      Sort sort;                                                // Instantiate sort class
-      bodies = sort.irank(bodies);                              // Sort bodies according to IRANK
-      logger::stopTimer("Sort");                                // Stop timer
-      return local;
-    }
->>>>>>> dabc3238
 
 	//! Destructor
 	~Partition() {
@@ -352,44 +309,46 @@
 		return rankBounds[mpirank];                               // Return local bounds
 	}
 
-	//! Partition bodies with geometric octsection
-	Bounds octsection(Bodies & bodies, Bounds global) {
-		logger::startTimer("Partition");                          // Start timer
-		int size = mpisize;                                       // Initialize MPI size counter
-		int Npartition[3] = {1, 1, 1};                            // Number of partitions in each direction
-		int d = 0;                                                // Initialize dimension counter
-		while (size != 1) {                                       // Divide domain while counter is not one
-			Npartition[d] <<= 1;                                    //  Divide this dimension
-			d = (d + 1) % 3;                                        //  Increment dimension
-			size >>= 1;                                             //  Right shift the bits of counter
-		}                                                         // End while loop for domain subdivision
-		real_t Xpartition[3];                                     // Size of partitions in each direction
-		for (d = 0; d < 3; d++) {                                 // Loop over dimensions
-			Xpartition[d] = (global.Xmax[d] - global.Xmin[d]) / Npartition[d];//  Size of partition in each direction
-		}                                                         // End loop over dimensions
-		int iX[3];                                                // Index vector
-		iX[0] = mpirank % Npartition[0];                          // x index of partition
-		iX[1] = mpirank / Npartition[0] % Npartition[1];          // y index
-		iX[2] = mpirank / Npartition[0] / Npartition[1];          // z index
-		Bounds local;                                             // Local bounds
-		for (d = 0; d < 3; d++) {                                 // Loop over dimensions
-			local.Xmin[d] = global.Xmin[d] + iX[d] * Xpartition[d]; // Xmin of local domain at current rank
-			local.Xmax[d] = global.Xmin[d] + (iX[d] + 1) * Xpartition[d];// Xmax of local domain at current rank
-		}                                                         // End loop over dimensions
-		for (B_iter B = bodies.begin(); B != bodies.end(); B++) { // Loop over bodies
-			for (d = 0; d < 3; d++) {                               //  Loop over dimensions
-				iX[d] = int((B->X[d] - global.Xmin[d]) / Xpartition[d]);//   Index vector of partition
-			}                                                       //  End loop over dimensions
-			B->IRANK = iX[0] + Npartition[0] * (iX[1] + iX[2] * Npartition[1]);//  Set send rank
-			assert(0 <= B->IRANK && B->IRANK < mpisize);
-		}                                                         // End loop over bodies
-		logger::stopTimer("Partition");                           // Stop timer
-		logger::startTimer("Sort");                               // Start timer
-		Sort sort;                                                // Instantiate sort class
-		bodies = sort.irank(bodies);                              // Sort bodies according to IRANK
-		logger::stopTimer("Sort");                                // Stop timer
-		return local;
-	}
+	 //! Partition bodies with geometric octsection
+    Bounds octsection(Bodies & bodies, Bounds global) {
+      logger::startTimer("Partition");                          // Start timer
+      int size = mpisize;                                       // Initialize MPI size counter
+      int Npartition[3] = {1, 1, 1};                            // Number of partitions in each direction
+      int d = 0;                                                // Initialize dimension counter
+      while (size != 1) {                                       // Divide domain while counter is not one
+	Npartition[d] <<= 1;                                    //  Divide this dimension
+	d = (d+1) % 3;                                          //  Increment dimension
+	size >>= 1;                                             //  Right shift the bits of counter
+      }                                                         // End while loop for domain subdivision
+      real_t Xpartition[3];                                     // Size of partitions in each direction
+      for (d=0; d<3; d++) {                                     // Loop over dimensions
+	Xpartition[d] = (global.Xmax[d] - global.Xmin[d]) / Npartition[d];//  Size of partition in each direction
+      }                                                         // End loop over dimensions
+      int iX[3];                                                // Index vector
+      iX[0] = mpirank % Npartition[0];                          // x index of partition
+      iX[1] = mpirank / Npartition[0] % Npartition[1];          // y index
+      iX[2] = mpirank / Npartition[0] / Npartition[1];          // z index
+      Bounds local;                                             // Local bounds
+      for (d=0; d<3; d++) {                                     // Loop over dimensions
+	local.Xmin[d] = global.Xmin[d] + iX[d] * Xpartition[d]; // Xmin of local domain at current rank
+	local.Xmax[d] = global.Xmin[d] + (iX[d] + 1) * Xpartition[d];// Xmax of local domain at current rank
+      }                                                         // End loop over dimensions
+      for (B_iter B=bodies.begin(); B!=bodies.end(); B++) {     // Loop over bodies
+	int ic = 0;                                             //  Residual index
+	if (B->ICELL < 0) ic = B->ICELL;                        //  Use first body in group
+	for (d=0; d<3; d++) {                                   //  Loop over dimensions
+	  iX[d] = int(((B+ic)->X[d] - global.Xmin[d]) / Xpartition[d]);//   Index vector of partition
+	}                                                       //  End loop over dimensions
+	B->IRANK = iX[0] + Npartition[0] * (iX[1] + iX[2] * Npartition[1]);//  Set send rank
+	assert(0 <= B->IRANK && B->IRANK < mpisize);
+      }                                                         // End loop over bodies
+      logger::stopTimer("Partition");                           // Stop timer
+      logger::startTimer("Sort");                               // Start timer
+      Sort sort;                                                // Instantiate sort class
+      bodies = sort.irank(bodies);                              // Sort bodies according to IRANK
+      logger::stopTimer("Sort");                                // Stop timer
+      return local;
+    }
 
 	void partitionHilbert(Bodies& bodies, Bounds const& bounds) {
 		if (mpisize == 1) return;
