#ifndef partition_h
#define partition_h
#include "logger.h"
#include "sort.h"
#include "hilbert_key.h"

namespace exafmm {
//! Handles all the partitioning of domains
class Partition {
  typedef std::vector<int64_t> VHilbert;                        //!< Type of Hilbert key vectors
  typedef std::pair<int64_t, int64_t> KeyPair;                  //!< Type of Hilbert Key Pair
private:
  const int mpirank;                                          //!< Rank of MPI communicator
  const int mpisize;                                          //!< Size of MPI communicator
  const int numBins;                                          //!< Number of sampling bins
  int numLevels;                                              //!< Levels of MPI rank binary tree
  int * rankDispl;                                            //!< Displacement of MPI rank group
  int * rankCount;                                            //!< Size of MPI rank group
  int * rankColor;                                            //!< Color of MPI rank group
  int * rankKey;                                              //!< Key of MPI rank group
  int * rankMap;                                              //!< Map partition to MPI rank group
  int * sendDispl;                                            //!< Displacement of bodies to send per rank
  int * sendCount;                                            //!< Count of bodies to send per rank
  int * scanHist;                                             //!< Scan of histogram
  int * countHist;                                            //!< Body count histogram
  float * weightHist;                                         //!< Body weight histogram
  float * globalHist;                                         //!< Global body weight histogram
  Bounds * rankBounds;                                        //!< Bounds of each rank
  Bodies buffer;                                              //!< MPI communication buffer for bodies
  VHilbert range;                                             //!< Key ranges for ranks
  VHilbert::iterator rangeBegin;                              //!< begin iterator of range
  VHilbert::iterator rangeEnd;                                //!< end iterator of range
  KeyPair globalBounds;                                       //!< Global key bounds

private:
  //! Generate Space-filling order (Hilbert) from given the particles structure  and returns min/max orders
  KeyPair assignSFCtoBodies(Bodies& bodies, Bounds const& bounds, uint32_t& order) {
    const int accuracy = 10000;
    logger::startTimer("Hkey Generation");                    // start Hilbert generation timer
    real_t const& _min = min(bounds.Xmin);                    // get min of all dimensions
    real_t const& _max = max(bounds.Xmax);                    // get max of all dimensions
    int64_t min_h = 0ull;                                     // initialize min Hilbert order
    int64_t max_h = 0ull;                                     // initialize max Hilbert order
    order = cast_coord(ceil(log(accuracy) / log(2)));         // get needed bits to represent Hilbert order in each dimension
    real_t diameter = _max - _min;                            // set domain's diameter
    assert(order <= 21);                                      // maximum key is 63 bits
    B_iter begin = bodies.begin();                            // bodies begin iterator
    for (int i = 0; i < bodies.size(); ++i) {                 // loop over bodies
      B_iter B = begin + i;                                   // Capture body iterator
      int position[3] = {                                     // initialize shifted position
        cast_coord((B->X[0] - _min) / diameter * accuracy),
        cast_coord((B->X[1] - _min) / diameter * accuracy),
        cast_coord((B->X[2] - _min) / diameter * accuracy)
      };
#if 1
      axesToTranspose(position, order);                       // get transposed Hilbert order
      B->ICELL = flattenTransposedKey(position, order);       // generate 1 flat Hilbert order (useful for efficient sorting)
#else
      B->ICELL = getHilbert(position, order);
#endif
      if (min_h != 0ull) {
        if (B->ICELL > max_h)                                 // update min/max hilbert orders
          max_h = B->ICELL;
        else if (B->ICELL < min_h)
          min_h = B->ICELL;
      }
      else {
        min_h = max_h = B->ICELL;
        assert(min_h != 0ull);
      }
    }                                                         // end loop

    logger::stopTimer("Hkey Generation");                     // stop Hilbert generation timer
    return std::make_pair(min_h, max_h);                      // return min/max tuple
  }

  //! Gets the rank based on the key given the range
  inline int getPartitionNumber(int64_t const& key) {
    VHilbert::iterator low = std::lower_bound(rangeBegin, rangeEnd, key);//!< get iterator of first element that is >= input key
    if (low > rangeBegin) {
      return (low - rangeBegin) - 1;
    }
    return 0;
  }

  //! updates range parameters
  void updateRangeParameters(VHilbert const& rg) {
    range = rg;
    rangeBegin = range.begin();
    rangeEnd = range.end();
    globalBounds.first = range[0];
    globalBounds.second = range[mpisize];
  }

  //! applies partition sort algorithm to sort through particles based on Hilbert index
  void hilbertPartitionSort(VHilbert& keys, int64_t lbound, int64_t rbound, VHilbert&rq, int64_t pivot = 0, size_t depth = 0) {
    VHilbert right;
    VHilbert left;
    for (int i = 0; i < keys.size(); ++i) {
      if (keys[i] >= pivot)
        right.push_back(keys[i]);
      else left.push_back(keys[i]);
    }
    size_t sendSize[2];
    sendSize[0] = right.size();
    sendSize[1] = left.size();
    size_t size_d[2];
    MPI_Allreduce(sendSize, size_d, 2, MPI_UNSIGNED_LONG, MPI_SUM, MPI_COMM_WORLD); // Reduce domain SUM
    float diff = 0.0f;
    bool recurse = true;
    size_t max = std::max(size_d[0], size_d[1]);
    size_t min = std::min(size_d[0], size_d[1]);
    diff = (max - min) / float(max);
    size_t templ = lbound;
    size_t tempr = rbound;
    while (diff > 0.05f) {
      if (size_d[0] > size_d[1]) {
        templ = pivot;
        pivot += (tempr - pivot) >> 1;
      }
      else if (size_d[1] > size_d[0]) {
        tempr = pivot;
        pivot -= (pivot - templ) >> 1;
      }
      right.clear();
      left.clear();
      for (int i = 0; i < keys.size(); ++i) {
        if (keys[i] >= pivot)
          right.push_back(keys[i]);
        else left.push_back(keys[i]);
      }
      sendSize[0] = right.size();
      sendSize[1] = left.size();
      MPI_Allreduce(sendSize, size_d, 2, MPI_UNSIGNED_LONG, MPI_SUM, MPI_COMM_WORLD); // Reduce domain SUM
      max = std::max(size_d[0], size_d[1]);
      min = std::min(size_d[0], size_d[1]);
      diff = (max - min) / float(max);
    }
    if (recurse) {
      rq.push_back(pivot);
      if (2 << depth < mpisize) {
        hilbertPartitionSort(left , lbound, pivot, rq, lbound + ((pivot - lbound) >> 1), depth + 1);
        hilbertPartitionSort(right, pivot, rbound, rq, pivot  + ((rbound - pivot) >> 1), depth + 1);
      }
    }
  }

public:
  //! Constructor
  Partition(int _mpirank, int _mpisize): mpirank(_mpirank), mpisize(_mpisize), numBins(16) {
    rankDispl  = new int [mpisize];                           // Allocate displacement of MPI rank group
    rankCount  = new int [mpisize];                           // Allocate size of MPI rank group
    rankColor  = new int [mpisize];                           // Allocate color of MPI rank group
    rankKey    = new int [mpisize];                           // Allocate key of MPI rank group
    rankMap    = new int [mpisize];                           // Allocate map for partition to MPI rank group
    sendDispl  = new int [mpisize];                           // Allocate displacement of bodies to send per rank
    sendCount  = new int [mpisize];                           // Allocate count of bodies to send per rank
    scanHist   = new int [numBins];                           // Allocate scan of histogram
    countHist  = new int [numBins];                           // Allocate body count histogram
    weightHist = new float [numBins];                         // Allocate body weight histogram
    globalHist = new float [numBins];                         // Allocate global body weight histogram
    rankBounds = new Bounds [mpisize];                        // Allocate bounds of each rank
    numLevels = 0;                                            // Initialize levels of MPI rank binary tree
    int size = mpisize - 1;                                   // Initialize size of MPI rank binary tree
    while (size > 0) {                                        // While there are bits to process
      size >>= 1;                                             //  Bitshift MPI size
      numLevels++;                                            //  Increment levels of MPI rank binary tree
    }                                                         // End while for bits to process
  }

  //! Destructor
  ~Partition() {
    delete[] rankDispl;                                       // Deallocate displacement of MPI rank group
    delete[] rankCount;                                       // Deallocate size of MPI rank group
    delete[] rankColor;                                       // Deallocate color of MPI rank group
    delete[] rankKey;                                         // Deallocate key of MPI rank group
    delete[] rankMap;                                         // Deallocate map for partition to MPI rank group
    delete[] sendDispl;                                       // Deallocate displacement of bodies to send per rank
    delete[] sendCount;                                       // Deallocate count of bodies to send per rank
    delete[] scanHist;                                        // Deallocate scan of histogram
    delete[] countHist;                                       // Deallocate body count histogram
    delete[] weightHist;                                      // Deallocate body weight histogram
    delete[] globalHist;                                      // Deallocate global body weight histogram
    delete[] rankBounds;                                      // Deallocate bounds of each rank
  }

  //! Partitioning by orthogonal recursive bisection
  Bounds bisection(Bodies & bodies, Bounds globalBounds) {
    logger::startTimer("Partition");                          // Start timer
    for (int irank = 0; irank < mpisize; irank++) {           // Loop over MPI ranks
      rankDispl[irank] = 0;                                   //  Initialize displacement of MPI rank group
      rankCount[irank] = mpisize;                             //  Initialize size of MPI rank group
      rankColor[irank] = 0;                                   //  Initialize color of MPI rank group
      rankKey[irank] = 0;                                     //  Initialize key of MPI rank group
      rankMap[irank] = 0;                                     //  Initialize map to MPI rank group
      sendDispl[irank] = 0;                                   //  Initialize displacement of bodies to send per rank
      sendCount[irank] = bodies.size();                       //  Initialize count of bodies to send per rank
      rankBounds[irank] = globalBounds;                       //  Initialize bounds of each rank
    }                                                         // End loop over MPI ranks
    buffer = bodies;                                          // Resize sort buffer
    for (int level = 0; level < numLevels; level++) {         // Loop over levels of MPI rank binary tree
      int numPartitions = rankColor[mpisize - 1] + 1;         //  Number of partitions in current level
      for (int ipart = 0; ipart < numPartitions; ipart++) {   //  Loop over partitions
        int irank = rankMap[ipart];                           //   Map partition to MPI rank
        Bounds bounds = rankBounds[irank];                    //   Bounds of current rank
        int direction = 0;                                    //   Initialize direction of partitioning
        real_t length = 0;                                    //   Initialize length of partition
        for (int d = 0; d < 3; d++) {                         //   Loop over dimensions
          if (length < (bounds.Xmax[d] - bounds.Xmin[d])) {   //    If present dimension is longer
            direction = d;                                    //     Update direction to current dimension
            length = (bounds.Xmax[d] - bounds.Xmin[d]);       //     Update length to current dimension
          }                                                   //    End if for longer dimension
        }                                                     //   End loop over dimensions
        int rankSplit = rankCount[irank] / 2;                 //   MPI rank splitter
        int oldRankCount = rankCount[irank];                  //   Old MPI rank count
        int bodyBegin = 0;                                    //   Initialize body begin index
        int bodyEnd = sendCount[irank];                       //   Initialize body end index
        B_iter B = bodies.begin() + sendDispl[irank];         //   Body begin iterator of current partition
        float localWeightSum = 0;                             //   Initialize local sum of weights in current partition
        for (int b = bodyBegin; b < bodyEnd; b++) {           //    Loop over bodies in current partition
          localWeightSum += B[b].WEIGHT;                      //     Add weights of body to local sum
        }                                                     //    End loop over bodies in current partition
        float globalWeightSum;                                //   Declare global sum of weights in current partition
        MPI_Allreduce(&localWeightSum, &globalWeightSum, 1, MPI_FLOAT, MPI_SUM, MPI_COMM_WORLD);// Reduce sum of weights
        float globalSplit = globalWeightSum * rankSplit / oldRankCount;// Global weight splitter index
        float globalOffset = 0;                               //   Initialize global weight offset
        real_t xmax = bounds.Xmax[direction];                 //   Upper bound of partition
        real_t xmin = bounds.Xmin[direction];                 //   Lower bound of partition
        real_t dx = (xmax - xmin) / numBins;                  //   Length of bins
        if (rankSplit > 0) {                                  //   If the partition requires splitting
          for (int binRefine = 0; binRefine < 3; binRefine++) { //    Loop for bin refinement
            for (int ibin = 0; ibin < numBins; ibin++) {      //     Loop over bins
              countHist[ibin] = 0;                            //      Initialize body count histogram
              weightHist[ibin] = 0;                           //      Initialize body weight histogram
            }                                                 //     End loop over bins
            for (int b = bodyBegin; b < bodyEnd; b++) {       //     Loop over bodies
              real_t x = B[b].X[direction];                   //      Coordinate of body in current direction
              int ibin = (x - xmin + EPS) / (dx + EPS);       //      Assign bin index to body
              countHist[ibin]++;                              //      Increment body count histogram
              weightHist[ibin] += B[b].WEIGHT;                //      Increment body weight histogram
            }                                                 //     End loop over bodies
            scanHist[0] = countHist[0];                       //     Initialize scan array
            for (int ibin = 1; ibin < numBins; ibin++) {      //     Loop over bins
              scanHist[ibin] = scanHist[ibin - 1] + countHist[ibin]; //   Inclusive scan for body count histogram
            }                                                 //     End loop over bins
            for (int b = bodyEnd - 1; b >= bodyBegin; b--) {  //     Loop over bodies backwards
              real_t x = B[b].X[direction];                   //      Coordinate of body in current direction
              int ibin = (x - xmin + EPS) / (dx + EPS);       //      Assign bin index to body
              scanHist[ibin]--;                               //      Decrement scanned histogram
              int bnew = scanHist[ibin] + bodyBegin;          //      New index of sorted body
              buffer[bnew] = B[b];                            //      Copy body to sort buffer
            }                                                 //     End loop over bodies backwards
            for (int b = bodyBegin; b < bodyEnd; b++) {       //     Loop over bodies
              B[b] = buffer[b];                               //      Copy back bodies from buffer
            }                                                 //     End loop over bodies
            MPI_Allreduce(weightHist, globalHist, numBins, MPI_FLOAT, MPI_SUM, MPI_COMM_WORLD);// Reduce weight histogram
            int splitBin = 0;                                 //     Initialize bin splitter
            while (globalOffset < globalSplit) {              //     While scan of global histogram is less than splitter
              globalOffset += globalHist[splitBin];           //      Scan global histogram
              splitBin++;                                     //      Increment bin count
            }                                                 //     End while for global histogram scan
            splitBin--;                                       //     Move back one bin
            globalOffset -= globalHist[splitBin];             //     Decrement offset accordingly
            xmax = xmin + (splitBin + 1) * dx;                //     Zoom in to current bin by redefining upper
            xmin = xmin + splitBin * dx;                      //     and lower bounds of partition
            dx = (xmax - xmin) / numBins;                     //     Update length of partition accordingly
            scanHist[0] = 0;                                  //     Initialize scan array
            for (int ibin = 1; ibin < numBins; ibin++) {      //     Loop over bins
              scanHist[ibin] = scanHist[ibin - 1] + countHist[ibin - 1]; // Exclusive scan of body count histogram
            }                                                 //     End loop over bins
            bodyBegin += scanHist[splitBin];                  //     Update body begin index
            bodyEnd = bodyBegin + countHist[splitBin];        //     Update body end index
          }                                                   //    End loop for bin refinement
        }                                                     //   End if for splitting partition
        int rankBegin = rankDispl[irank];                     //   Save current range of MPI ranks
        int rankEnd = rankBegin + rankCount[irank];           //   so that they don't get overwritten
        for (irank = rankBegin; irank < rankEnd; irank++) {   //   Loop over current range of MPI ranks
          rankSplit = rankCount[irank] / 2;                   //    MPI rank splitter
          if (irank - rankDispl[irank] < rankSplit) {         //    If on left side of splitter
            rankCount[irank] = rankSplit;                     //     Count is the splitter index
            rankColor[irank] = rankColor[irank] * 2;          //     Color is doubled
            rankBounds[irank].Xmax[direction] = xmin;         //     Update right bound with splitter
            sendCount[irank] = bodyBegin;                     //     Send body count is the begin index
          } else {                                            //    If on right side of splitter
            rankDispl[irank] += rankSplit;                    //     Update displacement with splitter index
            rankCount[irank] -= rankSplit;                    //     Count is remainder of splitter index
            rankColor[irank] = rankColor[irank] * 2 + 1;      //     Color is doubled plus one
            rankBounds[irank].Xmin[direction] = xmin;         //     Update left bound
            sendDispl[irank] += bodyBegin;                    //     Increment send body displacement
            sendCount[irank] -= bodyBegin;                    //     Decrement send body count
          }                                                   //    End if for side of splitter
          if (level == numLevels - 1) rankColor[irank] = rankDispl[irank]; // Special case for final rank color
          rankKey[irank] = irank - rankDispl[irank];          //    Rank key is determined from rank displacement
        }                                                     //   End loop over current range of MPI ranks
      }                                                       //  End loop over partitions
      int ipart = 0;                                          //  Initialize partition index
      for (int irank = 0; irank < mpisize; irank++) {         //  Loop over MPI ranks
        if (rankKey[irank] == 0) {                            //   If rank key is zero it's a new group
          rankMap[ipart] = rankDispl[irank];                  //    Update rank map with rank displacement
          ipart++;                                            //    Increment partition index
        }                                                     //   End if for new group
      }                                                       //  End loop over MPI ranks
    }                                                         // End loop over levels of MPI rank binary tree
    B_iter B = bodies.begin();                                // Body begin iterator
    for (int irank = 0; irank < mpisize; irank++) {           // Loop over MPI ranks
      int bodyBegin = sendDispl[irank];                       //  Body begin index for current rank
      int bodyEnd = bodyBegin + sendCount[irank];             //  Body end index for current rank
      for (int b = bodyBegin; b < bodyEnd; b++, B++) {        //  Loop over bodies in current rank
        B->IRANK = irank;                                     //   Copy MPI rank to body
      }                                                       //  End loop over bodies in current rank
    }                                                         // End loop over MPI ranks
    logger::stopTimer("Partition");                           // Stop timer
    return rankBounds[mpirank];                               // Return local bounds
  }

  //! Partition bodies with geometric octsection
  Bounds octsection(Bodies & bodies, Bounds global) {
    logger::startTimer("Partition");                          // Start timer
    int size = mpisize;                                       // Initialize MPI size counter
    int Npartition[3] = {1, 1, 1};                            // Number of partitions in each direction
    int d = 0;                                                // Initialize dimension counter
    while (size != 1) {                                       // Divide domain while counter is not one
      Npartition[d] <<= 1;                                    //  Divide this dimension
      d = (d + 1) % 3;                                        //  Increment dimension
      size >>= 1;                                             //  Right shift the bits of counter
    }                                                         // End while loop for domain subdivision
    real_t Xpartition[3];                                     // Size of partitions in each direction
    for (d = 0; d < 3; d++) {                                 // Loop over dimensions
      Xpartition[d] = (global.Xmax[d] - global.Xmin[d]) / Npartition[d];//  Size of partition in each direction
    }                                                         // End loop over dimensions
    int iX[3];                                                // Index vector
    iX[0] = mpirank % Npartition[0];                          // x index of partition
    iX[1] = mpirank / Npartition[0] % Npartition[1];          // y index
    iX[2] = mpirank / Npartition[0] / Npartition[1];          // z index
    Bounds local;                                             // Local bounds
    for (d = 0; d < 3; d++) {                                 // Loop over dimensions
      local.Xmin[d] = global.Xmin[d] + iX[d] * Xpartition[d]; // Xmin of local domain at current rank
      local.Xmax[d] = global.Xmin[d] + (iX[d] + 1) * Xpartition[d];// Xmax of local domain at current rank
    }                                                         // End loop over dimensions
    for (B_iter B = bodies.begin(); B != bodies.end(); B++) { // Loop over bodies
      int ic = 0;                                             //  Residual index
      if (B->ICELL < 0) ic = B->ICELL;                        //  Use first body in group
      for (d = 0; d < 3; d++) {                               //  Loop over dimensions
        iX[d] = int(((B + ic)->X[d] - global.Xmin[d]) / Xpartition[d]); //   Index vector of partition
      }                                                       //  End loop over dimensions
      B->IRANK = iX[0] + Npartition[0] * (iX[1] + iX[2] * Npartition[1]);//  Set send rank
      assert(0 <= B->IRANK && B->IRANK < mpisize);
    }                                                         // End loop over bodies
    logger::stopTimer("Partition");                           // Stop timer
    logger::startTimer("Sort");                               // Start timer
    Sort sort;                                                // Instantiate sort class
    bodies = sort.irank(bodies);                              // Sort bodies according to IRANK
    logger::stopTimer("Sort");                                // Stop timer
    return local;
  }

<<<<<<< HEAD
    void partitionHilbert(Bodies& bodies, Bounds const& bounds) {
      if (mpisize == 1) {
	for (B_iter B=bodies.begin(); B!=bodies.end(); B++) {   // Loop over bodies
	  B->IRANK = 0;                                         //  Assign current rank
	}                                                       // End loop over bodies
	return;
      }
      logger::startTimer("Partition");                          // Start timer
      uint32_t depth;
      KeyPair localHilbertBounds = assignSFCtoBodies(bodies, bounds, depth);
      logger::startTimer("Hilbert bounds");
      int64_t min, max;
      MPI_Allreduce(&localHilbertBounds.first,  &min, 1, MPI_UNSIGNED_LONG_LONG, MPI_MIN, MPI_COMM_WORLD);// Reduce domain Xmin
      MPI_Allreduce(&localHilbertBounds.second, &max, 1, MPI_UNSIGNED_LONG_LONG, MPI_MAX, MPI_COMM_WORLD);// Reduce domain Xmax
      globalBounds = std::make_pair(min, max);
      logger::stopTimer("Hilbert bounds");
      int64_t lbound = globalBounds.first;
      int64_t rbound = globalBounds.second;
      VHilbert rq;
      rq.reserve(mpisize + 1);
      rq.push_back(lbound); rq.push_back(rbound);
      int64_t startPivot = lbound + ((rbound - lbound) >> 1);
      VHilbert keys(bodies.size());
      int index = 0;
      for (B_iter B = bodies.begin(); B != bodies.end(); ++B)
	keys[index++] = B->ICELL;
      hilbertPartitionSort(keys, lbound, rbound, rq, startPivot);
      std::sort(rq.begin(), rq.end());
      updateRangeParameters(rq);
      for (B_iter B = bodies.begin(); B != bodies.end(); ++B) {
	B->IRANK = getPartitionNumber(B->ICELL);                  // Get partition
	assert(B->IRANK >= 0 && B->IRANK < mpisize);              // Make sure rank is within communication size
      }
      logger::stopTimer("Partition");                             // Stop timer
      logger::startTimer("Sort");
      Sort sort;
      bodies = sort.irank(bodies);
      logger::stopTimer("Sort");
=======
  void partitionHilbert(Bodies& bodies, Bounds const& bounds) {
    if (mpisize == 1) return;
    logger::startTimer("Partition");                          // Start timer
    uint32_t depth;
    KeyPair localHilbertBounds = assignSFCtoBodies(bodies, bounds, depth);
    logger::startTimer("Hilbert bounds");
    int64_t min, max;
    MPI_Allreduce(&localHilbertBounds.first,  &min, 1, MPI_UNSIGNED_LONG_LONG, MPI_MIN, MPI_COMM_WORLD);// Reduce domain Xmin
    MPI_Allreduce(&localHilbertBounds.second, &max, 1, MPI_UNSIGNED_LONG_LONG, MPI_MAX, MPI_COMM_WORLD);// Reduce domain Xmax
    globalBounds = std::make_pair(min, max);
    logger::stopTimer("Hilbert bounds");
    int64_t lbound = globalBounds.first;
    int64_t rbound = globalBounds.second;
    VHilbert rq;
    rq.reserve(mpisize + 1);
    rq.push_back(lbound); rq.push_back(rbound);
    int64_t startPivot = lbound + ((rbound - lbound) >> 1);
    VHilbert keys(bodies.size());
    int index = 0;
    for (B_iter B = bodies.begin(); B != bodies.end(); ++B)
      keys[index++] = B->ICELL;
    hilbertPartitionSort(keys, lbound, rbound, rq, startPivot);
    std::sort(rq.begin(), rq.end());
    updateRangeParameters(rq);
    for (B_iter B = bodies.begin(); B != bodies.end(); ++B) {
      B->IRANK = getPartitionNumber(B->ICELL);                  // Get partition
      assert(B->IRANK >= 0 && B->IRANK < mpisize);              // Make sure rank is within communication size
>>>>>>> b401b69c
    }
    logger::stopTimer("Partition");                             // Stop timer
    logger::startTimer("Sort");
    Sort sort;
    bodies = sort.irank(bodies);
    logger::stopTimer("Sort");
  }

  //! Send bodies back to where they came from
  void unpartition(Bodies & bodies) {
    logger::startTimer("Sort");                                 // Start timer
    Sort sort;                                                  // Instantiate sort class
    bodies = sort.irank(bodies);                                // Sort bodies according to IRANK
    logger::stopTimer("Sort");                                  // Stop timer
  }
};
}
#endif<|MERGE_RESOLUTION|>--- conflicted
+++ resolved
@@ -5,363 +5,357 @@
 #include "hilbert_key.h"
 
 namespace exafmm {
-//! Handles all the partitioning of domains
-class Partition {
-  typedef std::vector<int64_t> VHilbert;                        //!< Type of Hilbert key vectors
-  typedef std::pair<int64_t, int64_t> KeyPair;                  //!< Type of Hilbert Key Pair
-private:
-  const int mpirank;                                          //!< Rank of MPI communicator
-  const int mpisize;                                          //!< Size of MPI communicator
-  const int numBins;                                          //!< Number of sampling bins
-  int numLevels;                                              //!< Levels of MPI rank binary tree
-  int * rankDispl;                                            //!< Displacement of MPI rank group
-  int * rankCount;                                            //!< Size of MPI rank group
-  int * rankColor;                                            //!< Color of MPI rank group
-  int * rankKey;                                              //!< Key of MPI rank group
-  int * rankMap;                                              //!< Map partition to MPI rank group
-  int * sendDispl;                                            //!< Displacement of bodies to send per rank
-  int * sendCount;                                            //!< Count of bodies to send per rank
-  int * scanHist;                                             //!< Scan of histogram
-  int * countHist;                                            //!< Body count histogram
-  float * weightHist;                                         //!< Body weight histogram
-  float * globalHist;                                         //!< Global body weight histogram
-  Bounds * rankBounds;                                        //!< Bounds of each rank
-  Bodies buffer;                                              //!< MPI communication buffer for bodies
-  VHilbert range;                                             //!< Key ranges for ranks
-  VHilbert::iterator rangeBegin;                              //!< begin iterator of range
-  VHilbert::iterator rangeEnd;                                //!< end iterator of range
-  KeyPair globalBounds;                                       //!< Global key bounds
-
-private:
-  //! Generate Space-filling order (Hilbert) from given the particles structure  and returns min/max orders
-  KeyPair assignSFCtoBodies(Bodies& bodies, Bounds const& bounds, uint32_t& order) {
-    const int accuracy = 10000;
-    logger::startTimer("Hkey Generation");                    // start Hilbert generation timer
-    real_t const& _min = min(bounds.Xmin);                    // get min of all dimensions
-    real_t const& _max = max(bounds.Xmax);                    // get max of all dimensions
-    int64_t min_h = 0ull;                                     // initialize min Hilbert order
-    int64_t max_h = 0ull;                                     // initialize max Hilbert order
-    order = cast_coord(ceil(log(accuracy) / log(2)));         // get needed bits to represent Hilbert order in each dimension
-    real_t diameter = _max - _min;                            // set domain's diameter
-    assert(order <= 21);                                      // maximum key is 63 bits
-    B_iter begin = bodies.begin();                            // bodies begin iterator
-    for (int i = 0; i < bodies.size(); ++i) {                 // loop over bodies
-      B_iter B = begin + i;                                   // Capture body iterator
-      int position[3] = {                                     // initialize shifted position
-        cast_coord((B->X[0] - _min) / diameter * accuracy),
-        cast_coord((B->X[1] - _min) / diameter * accuracy),
-        cast_coord((B->X[2] - _min) / diameter * accuracy)
-      };
+  //! Handles all the partitioning of domains
+  class Partition {
+    typedef std::vector<int64_t> VHilbert;                        //!< Type of Hilbert key vectors
+    typedef std::pair<int64_t, int64_t> KeyPair;                  //!< Type of Hilbert Key Pair
+  private:
+    const int mpirank;                                          //!< Rank of MPI communicator
+    const int mpisize;                                          //!< Size of MPI communicator
+    const int numBins;                                          //!< Number of sampling bins
+    int numLevels;                                              //!< Levels of MPI rank binary tree
+    int * rankDispl;                                            //!< Displacement of MPI rank group
+    int * rankCount;                                            //!< Size of MPI rank group
+    int * rankColor;                                            //!< Color of MPI rank group
+    int * rankKey;                                              //!< Key of MPI rank group
+    int * rankMap;                                              //!< Map partition to MPI rank group
+    int * sendDispl;                                            //!< Displacement of bodies to send per rank
+    int * sendCount;                                            //!< Count of bodies to send per rank
+    int * scanHist;                                             //!< Scan of histogram
+    int * countHist;                                            //!< Body count histogram
+    float * weightHist;                                         //!< Body weight histogram
+    float * globalHist;                                         //!< Global body weight histogram
+    Bounds * rankBounds;                                        //!< Bounds of each rank
+    Bodies buffer;                                              //!< MPI communication buffer for bodies
+    VHilbert range;                                             //!< Key ranges for ranks
+    VHilbert::iterator rangeBegin;                              //!< begin iterator of range
+    VHilbert::iterator rangeEnd;                                //!< end iterator of range
+    KeyPair globalBounds;                                       //!< Global key bounds
+
+  private:
+    //! Generate Space-filling order (Hilbert) from given the particles structure  and returns min/max orders
+    KeyPair assignSFCtoBodies(Bodies& bodies, Bounds const& bounds, uint32_t& order) {
+      const int accuracy = 10000;
+      logger::startTimer("Hkey Generation");                    // start Hilbert generation timer
+      real_t const& _min = min(bounds.Xmin);                    // get min of all dimensions
+      real_t const& _max = max(bounds.Xmax);                    // get max of all dimensions
+      int64_t min_h = 0ull;                                     // initialize min Hilbert order
+      int64_t max_h = 0ull;                                     // initialize max Hilbert order
+      order = cast_coord(ceil(log(accuracy) / log(2)));         // get needed bits to represent Hilbert order in each dimension
+      real_t diameter = _max - _min;                            // set domain's diameter
+      assert(order <= 21);                                      // maximum key is 63 bits
+      B_iter begin = bodies.begin();                            // bodies begin iterator
+      for (int i = 0; i < bodies.size(); ++i) {                 // loop over bodies
+	B_iter B = begin + i;                                   // Capture body iterator
+	int position[3] = {                                     // initialize shifted position
+	  cast_coord((B->X[0] - _min) / diameter * accuracy),
+	  cast_coord((B->X[1] - _min) / diameter * accuracy),
+	  cast_coord((B->X[2] - _min) / diameter * accuracy)
+	};
 #if 1
-      axesToTranspose(position, order);                       // get transposed Hilbert order
-      B->ICELL = flattenTransposedKey(position, order);       // generate 1 flat Hilbert order (useful for efficient sorting)
+	axesToTranspose(position, order);                       // get transposed Hilbert order
+	B->ICELL = flattenTransposedKey(position, order);       // generate 1 flat Hilbert order (useful for efficient sorting)
 #else
-      B->ICELL = getHilbert(position, order);
+	B->ICELL = getHilbert(position, order);
 #endif
-      if (min_h != 0ull) {
-        if (B->ICELL > max_h)                                 // update min/max hilbert orders
-          max_h = B->ICELL;
-        else if (B->ICELL < min_h)
-          min_h = B->ICELL;
+	if (min_h != 0ull) {
+	  if (B->ICELL > max_h)                                 // update min/max hilbert orders
+	    max_h = B->ICELL;
+	  else if (B->ICELL < min_h)
+	    min_h = B->ICELL;
+	}
+	else {
+	  min_h = max_h = B->ICELL;
+	  assert(min_h != 0ull);
+	}
+      }                                                         // end loop
+
+      logger::stopTimer("Hkey Generation");                     // stop Hilbert generation timer
+      return std::make_pair(min_h, max_h);                      // return min/max tuple
+    }
+
+    //! Gets the rank based on the key given the range
+    inline int getPartitionNumber(int64_t const& key) {
+      VHilbert::iterator low = std::lower_bound(rangeBegin, rangeEnd, key);//!< get iterator of first element that is >= input key
+      if (low > rangeBegin) {
+	return (low - rangeBegin) - 1;
       }
-      else {
-        min_h = max_h = B->ICELL;
-        assert(min_h != 0ull);
+      return 0;
+    }
+
+    //! updates range parameters
+    void updateRangeParameters(VHilbert const& rg) {
+      range = rg;
+      rangeBegin = range.begin();
+      rangeEnd = range.end();
+      globalBounds.first = range[0];
+      globalBounds.second = range[mpisize];
+    }
+
+    //! applies partition sort algorithm to sort through particles based on Hilbert index
+    void hilbertPartitionSort(VHilbert& keys, int64_t lbound, int64_t rbound, VHilbert&rq, int64_t pivot = 0, size_t depth = 0) {
+      VHilbert right;
+      VHilbert left;
+      for (int i = 0; i < keys.size(); ++i) {
+	if (keys[i] >= pivot)
+	  right.push_back(keys[i]);
+	else left.push_back(keys[i]);
       }
-    }                                                         // end loop
-
-    logger::stopTimer("Hkey Generation");                     // stop Hilbert generation timer
-    return std::make_pair(min_h, max_h);                      // return min/max tuple
-  }
-
-  //! Gets the rank based on the key given the range
-  inline int getPartitionNumber(int64_t const& key) {
-    VHilbert::iterator low = std::lower_bound(rangeBegin, rangeEnd, key);//!< get iterator of first element that is >= input key
-    if (low > rangeBegin) {
-      return (low - rangeBegin) - 1;
-    }
-    return 0;
-  }
-
-  //! updates range parameters
-  void updateRangeParameters(VHilbert const& rg) {
-    range = rg;
-    rangeBegin = range.begin();
-    rangeEnd = range.end();
-    globalBounds.first = range[0];
-    globalBounds.second = range[mpisize];
-  }
-
-  //! applies partition sort algorithm to sort through particles based on Hilbert index
-  void hilbertPartitionSort(VHilbert& keys, int64_t lbound, int64_t rbound, VHilbert&rq, int64_t pivot = 0, size_t depth = 0) {
-    VHilbert right;
-    VHilbert left;
-    for (int i = 0; i < keys.size(); ++i) {
-      if (keys[i] >= pivot)
-        right.push_back(keys[i]);
-      else left.push_back(keys[i]);
-    }
-    size_t sendSize[2];
-    sendSize[0] = right.size();
-    sendSize[1] = left.size();
-    size_t size_d[2];
-    MPI_Allreduce(sendSize, size_d, 2, MPI_UNSIGNED_LONG, MPI_SUM, MPI_COMM_WORLD); // Reduce domain SUM
-    float diff = 0.0f;
-    bool recurse = true;
-    size_t max = std::max(size_d[0], size_d[1]);
-    size_t min = std::min(size_d[0], size_d[1]);
-    diff = (max - min) / float(max);
-    size_t templ = lbound;
-    size_t tempr = rbound;
-    while (diff > 0.05f) {
-      if (size_d[0] > size_d[1]) {
-        templ = pivot;
-        pivot += (tempr - pivot) >> 1;
-      }
-      else if (size_d[1] > size_d[0]) {
-        tempr = pivot;
-        pivot -= (pivot - templ) >> 1;
-      }
-      right.clear();
-      left.clear();
-      for (int i = 0; i < keys.size(); ++i) {
-        if (keys[i] >= pivot)
-          right.push_back(keys[i]);
-        else left.push_back(keys[i]);
-      }
+      size_t sendSize[2];
       sendSize[0] = right.size();
       sendSize[1] = left.size();
+      size_t size_d[2];
       MPI_Allreduce(sendSize, size_d, 2, MPI_UNSIGNED_LONG, MPI_SUM, MPI_COMM_WORLD); // Reduce domain SUM
-      max = std::max(size_d[0], size_d[1]);
-      min = std::min(size_d[0], size_d[1]);
+      float diff = 0.0f;
+      bool recurse = true;
+      size_t max = std::max(size_d[0], size_d[1]);
+      size_t min = std::min(size_d[0], size_d[1]);
       diff = (max - min) / float(max);
-    }
-    if (recurse) {
-      rq.push_back(pivot);
-      if (2 << depth < mpisize) {
-        hilbertPartitionSort(left , lbound, pivot, rq, lbound + ((pivot - lbound) >> 1), depth + 1);
-        hilbertPartitionSort(right, pivot, rbound, rq, pivot  + ((rbound - pivot) >> 1), depth + 1);
+      size_t templ = lbound;
+      size_t tempr = rbound;
+      while (diff > 0.05f) {
+	if (size_d[0] > size_d[1]) {
+	  templ = pivot;
+	  pivot += (tempr - pivot) >> 1;
+	}
+	else if (size_d[1] > size_d[0]) {
+	  tempr = pivot;
+	  pivot -= (pivot - templ) >> 1;
+	}
+	right.clear();
+	left.clear();
+	for (int i = 0; i < keys.size(); ++i) {
+	  if (keys[i] >= pivot)
+	    right.push_back(keys[i]);
+	  else left.push_back(keys[i]);
+	}
+	sendSize[0] = right.size();
+	sendSize[1] = left.size();
+	MPI_Allreduce(sendSize, size_d, 2, MPI_UNSIGNED_LONG, MPI_SUM, MPI_COMM_WORLD); // Reduce domain SUM
+	max = std::max(size_d[0], size_d[1]);
+	min = std::min(size_d[0], size_d[1]);
+	diff = (max - min) / float(max);
       }
-    }
-  }
-
-public:
-  //! Constructor
-  Partition(int _mpirank, int _mpisize): mpirank(_mpirank), mpisize(_mpisize), numBins(16) {
-    rankDispl  = new int [mpisize];                           // Allocate displacement of MPI rank group
-    rankCount  = new int [mpisize];                           // Allocate size of MPI rank group
-    rankColor  = new int [mpisize];                           // Allocate color of MPI rank group
-    rankKey    = new int [mpisize];                           // Allocate key of MPI rank group
-    rankMap    = new int [mpisize];                           // Allocate map for partition to MPI rank group
-    sendDispl  = new int [mpisize];                           // Allocate displacement of bodies to send per rank
-    sendCount  = new int [mpisize];                           // Allocate count of bodies to send per rank
-    scanHist   = new int [numBins];                           // Allocate scan of histogram
-    countHist  = new int [numBins];                           // Allocate body count histogram
-    weightHist = new float [numBins];                         // Allocate body weight histogram
-    globalHist = new float [numBins];                         // Allocate global body weight histogram
-    rankBounds = new Bounds [mpisize];                        // Allocate bounds of each rank
-    numLevels = 0;                                            // Initialize levels of MPI rank binary tree
-    int size = mpisize - 1;                                   // Initialize size of MPI rank binary tree
-    while (size > 0) {                                        // While there are bits to process
-      size >>= 1;                                             //  Bitshift MPI size
-      numLevels++;                                            //  Increment levels of MPI rank binary tree
-    }                                                         // End while for bits to process
-  }
-
-  //! Destructor
-  ~Partition() {
-    delete[] rankDispl;                                       // Deallocate displacement of MPI rank group
-    delete[] rankCount;                                       // Deallocate size of MPI rank group
-    delete[] rankColor;                                       // Deallocate color of MPI rank group
-    delete[] rankKey;                                         // Deallocate key of MPI rank group
-    delete[] rankMap;                                         // Deallocate map for partition to MPI rank group
-    delete[] sendDispl;                                       // Deallocate displacement of bodies to send per rank
-    delete[] sendCount;                                       // Deallocate count of bodies to send per rank
-    delete[] scanHist;                                        // Deallocate scan of histogram
-    delete[] countHist;                                       // Deallocate body count histogram
-    delete[] weightHist;                                      // Deallocate body weight histogram
-    delete[] globalHist;                                      // Deallocate global body weight histogram
-    delete[] rankBounds;                                      // Deallocate bounds of each rank
-  }
-
-  //! Partitioning by orthogonal recursive bisection
-  Bounds bisection(Bodies & bodies, Bounds globalBounds) {
-    logger::startTimer("Partition");                          // Start timer
-    for (int irank = 0; irank < mpisize; irank++) {           // Loop over MPI ranks
-      rankDispl[irank] = 0;                                   //  Initialize displacement of MPI rank group
-      rankCount[irank] = mpisize;                             //  Initialize size of MPI rank group
-      rankColor[irank] = 0;                                   //  Initialize color of MPI rank group
-      rankKey[irank] = 0;                                     //  Initialize key of MPI rank group
-      rankMap[irank] = 0;                                     //  Initialize map to MPI rank group
-      sendDispl[irank] = 0;                                   //  Initialize displacement of bodies to send per rank
-      sendCount[irank] = bodies.size();                       //  Initialize count of bodies to send per rank
-      rankBounds[irank] = globalBounds;                       //  Initialize bounds of each rank
-    }                                                         // End loop over MPI ranks
-    buffer = bodies;                                          // Resize sort buffer
-    for (int level = 0; level < numLevels; level++) {         // Loop over levels of MPI rank binary tree
-      int numPartitions = rankColor[mpisize - 1] + 1;         //  Number of partitions in current level
-      for (int ipart = 0; ipart < numPartitions; ipart++) {   //  Loop over partitions
-        int irank = rankMap[ipart];                           //   Map partition to MPI rank
-        Bounds bounds = rankBounds[irank];                    //   Bounds of current rank
-        int direction = 0;                                    //   Initialize direction of partitioning
-        real_t length = 0;                                    //   Initialize length of partition
-        for (int d = 0; d < 3; d++) {                         //   Loop over dimensions
-          if (length < (bounds.Xmax[d] - bounds.Xmin[d])) {   //    If present dimension is longer
-            direction = d;                                    //     Update direction to current dimension
-            length = (bounds.Xmax[d] - bounds.Xmin[d]);       //     Update length to current dimension
-          }                                                   //    End if for longer dimension
-        }                                                     //   End loop over dimensions
-        int rankSplit = rankCount[irank] / 2;                 //   MPI rank splitter
-        int oldRankCount = rankCount[irank];                  //   Old MPI rank count
-        int bodyBegin = 0;                                    //   Initialize body begin index
-        int bodyEnd = sendCount[irank];                       //   Initialize body end index
-        B_iter B = bodies.begin() + sendDispl[irank];         //   Body begin iterator of current partition
-        float localWeightSum = 0;                             //   Initialize local sum of weights in current partition
-        for (int b = bodyBegin; b < bodyEnd; b++) {           //    Loop over bodies in current partition
-          localWeightSum += B[b].WEIGHT;                      //     Add weights of body to local sum
-        }                                                     //    End loop over bodies in current partition
-        float globalWeightSum;                                //   Declare global sum of weights in current partition
-        MPI_Allreduce(&localWeightSum, &globalWeightSum, 1, MPI_FLOAT, MPI_SUM, MPI_COMM_WORLD);// Reduce sum of weights
-        float globalSplit = globalWeightSum * rankSplit / oldRankCount;// Global weight splitter index
-        float globalOffset = 0;                               //   Initialize global weight offset
-        real_t xmax = bounds.Xmax[direction];                 //   Upper bound of partition
-        real_t xmin = bounds.Xmin[direction];                 //   Lower bound of partition
-        real_t dx = (xmax - xmin) / numBins;                  //   Length of bins
-        if (rankSplit > 0) {                                  //   If the partition requires splitting
-          for (int binRefine = 0; binRefine < 3; binRefine++) { //    Loop for bin refinement
-            for (int ibin = 0; ibin < numBins; ibin++) {      //     Loop over bins
-              countHist[ibin] = 0;                            //      Initialize body count histogram
-              weightHist[ibin] = 0;                           //      Initialize body weight histogram
-            }                                                 //     End loop over bins
-            for (int b = bodyBegin; b < bodyEnd; b++) {       //     Loop over bodies
-              real_t x = B[b].X[direction];                   //      Coordinate of body in current direction
-              int ibin = (x - xmin + EPS) / (dx + EPS);       //      Assign bin index to body
-              countHist[ibin]++;                              //      Increment body count histogram
-              weightHist[ibin] += B[b].WEIGHT;                //      Increment body weight histogram
-            }                                                 //     End loop over bodies
-            scanHist[0] = countHist[0];                       //     Initialize scan array
-            for (int ibin = 1; ibin < numBins; ibin++) {      //     Loop over bins
-              scanHist[ibin] = scanHist[ibin - 1] + countHist[ibin]; //   Inclusive scan for body count histogram
-            }                                                 //     End loop over bins
-            for (int b = bodyEnd - 1; b >= bodyBegin; b--) {  //     Loop over bodies backwards
-              real_t x = B[b].X[direction];                   //      Coordinate of body in current direction
-              int ibin = (x - xmin + EPS) / (dx + EPS);       //      Assign bin index to body
-              scanHist[ibin]--;                               //      Decrement scanned histogram
-              int bnew = scanHist[ibin] + bodyBegin;          //      New index of sorted body
-              buffer[bnew] = B[b];                            //      Copy body to sort buffer
-            }                                                 //     End loop over bodies backwards
-            for (int b = bodyBegin; b < bodyEnd; b++) {       //     Loop over bodies
-              B[b] = buffer[b];                               //      Copy back bodies from buffer
-            }                                                 //     End loop over bodies
-            MPI_Allreduce(weightHist, globalHist, numBins, MPI_FLOAT, MPI_SUM, MPI_COMM_WORLD);// Reduce weight histogram
-            int splitBin = 0;                                 //     Initialize bin splitter
-            while (globalOffset < globalSplit) {              //     While scan of global histogram is less than splitter
-              globalOffset += globalHist[splitBin];           //      Scan global histogram
-              splitBin++;                                     //      Increment bin count
-            }                                                 //     End while for global histogram scan
-            splitBin--;                                       //     Move back one bin
-            globalOffset -= globalHist[splitBin];             //     Decrement offset accordingly
-            xmax = xmin + (splitBin + 1) * dx;                //     Zoom in to current bin by redefining upper
-            xmin = xmin + splitBin * dx;                      //     and lower bounds of partition
-            dx = (xmax - xmin) / numBins;                     //     Update length of partition accordingly
-            scanHist[0] = 0;                                  //     Initialize scan array
-            for (int ibin = 1; ibin < numBins; ibin++) {      //     Loop over bins
-              scanHist[ibin] = scanHist[ibin - 1] + countHist[ibin - 1]; // Exclusive scan of body count histogram
-            }                                                 //     End loop over bins
-            bodyBegin += scanHist[splitBin];                  //     Update body begin index
-            bodyEnd = bodyBegin + countHist[splitBin];        //     Update body end index
-          }                                                   //    End loop for bin refinement
-        }                                                     //   End if for splitting partition
-        int rankBegin = rankDispl[irank];                     //   Save current range of MPI ranks
-        int rankEnd = rankBegin + rankCount[irank];           //   so that they don't get overwritten
-        for (irank = rankBegin; irank < rankEnd; irank++) {   //   Loop over current range of MPI ranks
-          rankSplit = rankCount[irank] / 2;                   //    MPI rank splitter
-          if (irank - rankDispl[irank] < rankSplit) {         //    If on left side of splitter
-            rankCount[irank] = rankSplit;                     //     Count is the splitter index
-            rankColor[irank] = rankColor[irank] * 2;          //     Color is doubled
-            rankBounds[irank].Xmax[direction] = xmin;         //     Update right bound with splitter
-            sendCount[irank] = bodyBegin;                     //     Send body count is the begin index
-          } else {                                            //    If on right side of splitter
-            rankDispl[irank] += rankSplit;                    //     Update displacement with splitter index
-            rankCount[irank] -= rankSplit;                    //     Count is remainder of splitter index
-            rankColor[irank] = rankColor[irank] * 2 + 1;      //     Color is doubled plus one
-            rankBounds[irank].Xmin[direction] = xmin;         //     Update left bound
-            sendDispl[irank] += bodyBegin;                    //     Increment send body displacement
-            sendCount[irank] -= bodyBegin;                    //     Decrement send body count
-          }                                                   //    End if for side of splitter
-          if (level == numLevels - 1) rankColor[irank] = rankDispl[irank]; // Special case for final rank color
-          rankKey[irank] = irank - rankDispl[irank];          //    Rank key is determined from rank displacement
-        }                                                     //   End loop over current range of MPI ranks
-      }                                                       //  End loop over partitions
-      int ipart = 0;                                          //  Initialize partition index
-      for (int irank = 0; irank < mpisize; irank++) {         //  Loop over MPI ranks
-        if (rankKey[irank] == 0) {                            //   If rank key is zero it's a new group
-          rankMap[ipart] = rankDispl[irank];                  //    Update rank map with rank displacement
-          ipart++;                                            //    Increment partition index
-        }                                                     //   End if for new group
-      }                                                       //  End loop over MPI ranks
-    }                                                         // End loop over levels of MPI rank binary tree
-    B_iter B = bodies.begin();                                // Body begin iterator
-    for (int irank = 0; irank < mpisize; irank++) {           // Loop over MPI ranks
-      int bodyBegin = sendDispl[irank];                       //  Body begin index for current rank
-      int bodyEnd = bodyBegin + sendCount[irank];             //  Body end index for current rank
-      for (int b = bodyBegin; b < bodyEnd; b++, B++) {        //  Loop over bodies in current rank
-        B->IRANK = irank;                                     //   Copy MPI rank to body
-      }                                                       //  End loop over bodies in current rank
-    }                                                         // End loop over MPI ranks
-    logger::stopTimer("Partition");                           // Stop timer
-    return rankBounds[mpirank];                               // Return local bounds
-  }
-
-  //! Partition bodies with geometric octsection
-  Bounds octsection(Bodies & bodies, Bounds global) {
-    logger::startTimer("Partition");                          // Start timer
-    int size = mpisize;                                       // Initialize MPI size counter
-    int Npartition[3] = {1, 1, 1};                            // Number of partitions in each direction
-    int d = 0;                                                // Initialize dimension counter
-    while (size != 1) {                                       // Divide domain while counter is not one
-      Npartition[d] <<= 1;                                    //  Divide this dimension
-      d = (d + 1) % 3;                                        //  Increment dimension
-      size >>= 1;                                             //  Right shift the bits of counter
-    }                                                         // End while loop for domain subdivision
-    real_t Xpartition[3];                                     // Size of partitions in each direction
-    for (d = 0; d < 3; d++) {                                 // Loop over dimensions
-      Xpartition[d] = (global.Xmax[d] - global.Xmin[d]) / Npartition[d];//  Size of partition in each direction
-    }                                                         // End loop over dimensions
-    int iX[3];                                                // Index vector
-    iX[0] = mpirank % Npartition[0];                          // x index of partition
-    iX[1] = mpirank / Npartition[0] % Npartition[1];          // y index
-    iX[2] = mpirank / Npartition[0] / Npartition[1];          // z index
-    Bounds local;                                             // Local bounds
-    for (d = 0; d < 3; d++) {                                 // Loop over dimensions
-      local.Xmin[d] = global.Xmin[d] + iX[d] * Xpartition[d]; // Xmin of local domain at current rank
-      local.Xmax[d] = global.Xmin[d] + (iX[d] + 1) * Xpartition[d];// Xmax of local domain at current rank
-    }                                                         // End loop over dimensions
-    for (B_iter B = bodies.begin(); B != bodies.end(); B++) { // Loop over bodies
-      int ic = 0;                                             //  Residual index
-      if (B->ICELL < 0) ic = B->ICELL;                        //  Use first body in group
-      for (d = 0; d < 3; d++) {                               //  Loop over dimensions
-        iX[d] = int(((B + ic)->X[d] - global.Xmin[d]) / Xpartition[d]); //   Index vector of partition
-      }                                                       //  End loop over dimensions
-      B->IRANK = iX[0] + Npartition[0] * (iX[1] + iX[2] * Npartition[1]);//  Set send rank
-      assert(0 <= B->IRANK && B->IRANK < mpisize);
-    }                                                         // End loop over bodies
-    logger::stopTimer("Partition");                           // Stop timer
-    logger::startTimer("Sort");                               // Start timer
-    Sort sort;                                                // Instantiate sort class
-    bodies = sort.irank(bodies);                              // Sort bodies according to IRANK
-    logger::stopTimer("Sort");                                // Stop timer
-    return local;
-  }
-
-<<<<<<< HEAD
+      if (recurse) {
+	rq.push_back(pivot);
+	if (2 << depth < mpisize) {
+	  hilbertPartitionSort(left , lbound, pivot, rq, lbound + ((pivot - lbound) >> 1), depth + 1);
+	  hilbertPartitionSort(right, pivot, rbound, rq, pivot  + ((rbound - pivot) >> 1), depth + 1);
+	}
+      }
+    }
+
+  public:
+    //! Constructor
+    Partition(int _mpirank, int _mpisize): mpirank(_mpirank), mpisize(_mpisize), numBins(16) {
+      rankDispl  = new int [mpisize];                           // Allocate displacement of MPI rank group
+      rankCount  = new int [mpisize];                           // Allocate size of MPI rank group
+      rankColor  = new int [mpisize];                           // Allocate color of MPI rank group
+      rankKey    = new int [mpisize];                           // Allocate key of MPI rank group
+      rankMap    = new int [mpisize];                           // Allocate map for partition to MPI rank group
+      sendDispl  = new int [mpisize];                           // Allocate displacement of bodies to send per rank
+      sendCount  = new int [mpisize];                           // Allocate count of bodies to send per rank
+      scanHist   = new int [numBins];                           // Allocate scan of histogram
+      countHist  = new int [numBins];                           // Allocate body count histogram
+      weightHist = new float [numBins];                         // Allocate body weight histogram
+      globalHist = new float [numBins];                         // Allocate global body weight histogram
+      rankBounds = new Bounds [mpisize];                        // Allocate bounds of each rank
+      numLevels = 0;                                            // Initialize levels of MPI rank binary tree
+      int size = mpisize - 1;                                   // Initialize size of MPI rank binary tree
+      while (size > 0) {                                        // While there are bits to process
+	size >>= 1;                                             //  Bitshift MPI size
+	numLevels++;                                            //  Increment levels of MPI rank binary tree
+      }                                                         // End while for bits to process
+    }
+
+    //! Destructor
+    ~Partition() {
+      delete[] rankDispl;                                       // Deallocate displacement of MPI rank group
+      delete[] rankCount;                                       // Deallocate size of MPI rank group
+      delete[] rankColor;                                       // Deallocate color of MPI rank group
+      delete[] rankKey;                                         // Deallocate key of MPI rank group
+      delete[] rankMap;                                         // Deallocate map for partition to MPI rank group
+      delete[] sendDispl;                                       // Deallocate displacement of bodies to send per rank
+      delete[] sendCount;                                       // Deallocate count of bodies to send per rank
+      delete[] scanHist;                                        // Deallocate scan of histogram
+      delete[] countHist;                                       // Deallocate body count histogram
+      delete[] weightHist;                                      // Deallocate body weight histogram
+      delete[] globalHist;                                      // Deallocate global body weight histogram
+      delete[] rankBounds;                                      // Deallocate bounds of each rank
+    }
+
+    //! Partitioning by orthogonal recursive bisection
+    Bounds bisection(Bodies & bodies, Bounds globalBounds) {
+      logger::startTimer("Partition");                          // Start timer
+      for (int irank = 0; irank < mpisize; irank++) {           // Loop over MPI ranks
+	rankDispl[irank] = 0;                                   //  Initialize displacement of MPI rank group
+	rankCount[irank] = mpisize;                             //  Initialize size of MPI rank group
+	rankColor[irank] = 0;                                   //  Initialize color of MPI rank group
+	rankKey[irank] = 0;                                     //  Initialize key of MPI rank group
+	rankMap[irank] = 0;                                     //  Initialize map to MPI rank group
+	sendDispl[irank] = 0;                                   //  Initialize displacement of bodies to send per rank
+	sendCount[irank] = bodies.size();                       //  Initialize count of bodies to send per rank
+	rankBounds[irank] = globalBounds;                       //  Initialize bounds of each rank
+      }                                                         // End loop over MPI ranks
+      buffer = bodies;                                          // Resize sort buffer
+      for (int level = 0; level < numLevels; level++) {         // Loop over levels of MPI rank binary tree
+	int numPartitions = rankColor[mpisize - 1] + 1;         //  Number of partitions in current level
+	for (int ipart = 0; ipart < numPartitions; ipart++) {   //  Loop over partitions
+	  int irank = rankMap[ipart];                           //   Map partition to MPI rank
+	  Bounds bounds = rankBounds[irank];                    //   Bounds of current rank
+	  int direction = 0;                                    //   Initialize direction of partitioning
+	  real_t length = 0;                                    //   Initialize length of partition
+	  for (int d = 0; d < 3; d++) {                         //   Loop over dimensions
+	    if (length < (bounds.Xmax[d] - bounds.Xmin[d])) {   //    If present dimension is longer
+	      direction = d;                                    //     Update direction to current dimension
+	      length = (bounds.Xmax[d] - bounds.Xmin[d]);       //     Update length to current dimension
+	    }                                                   //    End if for longer dimension
+	  }                                                     //   End loop over dimensions
+	  int rankSplit = rankCount[irank] / 2;                 //   MPI rank splitter
+	  int oldRankCount = rankCount[irank];                  //   Old MPI rank count
+	  int bodyBegin = 0;                                    //   Initialize body begin index
+	  int bodyEnd = sendCount[irank];                       //   Initialize body end index
+	  B_iter B = bodies.begin() + sendDispl[irank];         //   Body begin iterator of current partition
+	  float localWeightSum = 0;                             //   Initialize local sum of weights in current partition
+	  for (int b = bodyBegin; b < bodyEnd; b++) {           //    Loop over bodies in current partition
+	    localWeightSum += B[b].WEIGHT;                      //     Add weights of body to local sum
+	  }                                                     //    End loop over bodies in current partition
+	  float globalWeightSum;                                //   Declare global sum of weights in current partition
+	  MPI_Allreduce(&localWeightSum, &globalWeightSum, 1, MPI_FLOAT, MPI_SUM, MPI_COMM_WORLD);// Reduce sum of weights
+	  float globalSplit = globalWeightSum * rankSplit / oldRankCount;// Global weight splitter index
+	  float globalOffset = 0;                               //   Initialize global weight offset
+	  real_t xmax = bounds.Xmax[direction];                 //   Upper bound of partition
+	  real_t xmin = bounds.Xmin[direction];                 //   Lower bound of partition
+	  real_t dx = (xmax - xmin) / numBins;                  //   Length of bins
+	  if (rankSplit > 0) {                                  //   If the partition requires splitting
+	    for (int binRefine = 0; binRefine < 3; binRefine++) { //    Loop for bin refinement
+	      for (int ibin = 0; ibin < numBins; ibin++) {      //     Loop over bins
+		countHist[ibin] = 0;                            //      Initialize body count histogram
+		weightHist[ibin] = 0;                           //      Initialize body weight histogram
+	      }                                                 //     End loop over bins
+	      for (int b = bodyBegin; b < bodyEnd; b++) {       //     Loop over bodies
+		real_t x = B[b].X[direction];                   //      Coordinate of body in current direction
+		int ibin = (x - xmin + EPS) / (dx + EPS);       //      Assign bin index to body
+		countHist[ibin]++;                              //      Increment body count histogram
+		weightHist[ibin] += B[b].WEIGHT;                //      Increment body weight histogram
+	      }                                                 //     End loop over bodies
+	      scanHist[0] = countHist[0];                       //     Initialize scan array
+	      for (int ibin = 1; ibin < numBins; ibin++) {      //     Loop over bins
+		scanHist[ibin] = scanHist[ibin - 1] + countHist[ibin]; //   Inclusive scan for body count histogram
+	      }                                                 //     End loop over bins
+	      for (int b = bodyEnd - 1; b >= bodyBegin; b--) {  //     Loop over bodies backwards
+		real_t x = B[b].X[direction];                   //      Coordinate of body in current direction
+		int ibin = (x - xmin + EPS) / (dx + EPS);       //      Assign bin index to body
+		scanHist[ibin]--;                               //      Decrement scanned histogram
+		int bnew = scanHist[ibin] + bodyBegin;          //      New index of sorted body
+		buffer[bnew] = B[b];                            //      Copy body to sort buffer
+	      }                                                 //     End loop over bodies backwards
+	      for (int b = bodyBegin; b < bodyEnd; b++) {       //     Loop over bodies
+		B[b] = buffer[b];                               //      Copy back bodies from buffer
+	      }                                                 //     End loop over bodies
+	      MPI_Allreduce(weightHist, globalHist, numBins, MPI_FLOAT, MPI_SUM, MPI_COMM_WORLD);// Reduce weight histogram
+	      int splitBin = 0;                                 //     Initialize bin splitter
+	      while (globalOffset < globalSplit) {              //     While scan of global histogram is less than splitter
+		globalOffset += globalHist[splitBin];           //      Scan global histogram
+		splitBin++;                                     //      Increment bin count
+	      }                                                 //     End while for global histogram scan
+	      splitBin--;                                       //     Move back one bin
+	      globalOffset -= globalHist[splitBin];             //     Decrement offset accordingly
+	      xmax = xmin + (splitBin + 1) * dx;                //     Zoom in to current bin by redefining upper
+	      xmin = xmin + splitBin * dx;                      //     and lower bounds of partition
+	      dx = (xmax - xmin) / numBins;                     //     Update length of partition accordingly
+	      scanHist[0] = 0;                                  //     Initialize scan array
+	      for (int ibin = 1; ibin < numBins; ibin++) {      //     Loop over bins
+		scanHist[ibin] = scanHist[ibin - 1] + countHist[ibin - 1]; // Exclusive scan of body count histogram
+	      }                                                 //     End loop over bins
+	      bodyBegin += scanHist[splitBin];                  //     Update body begin index
+	      bodyEnd = bodyBegin + countHist[splitBin];        //     Update body end index
+	    }                                                   //    End loop for bin refinement
+	  }                                                     //   End if for splitting partition
+	  int rankBegin = rankDispl[irank];                     //   Save current range of MPI ranks
+	  int rankEnd = rankBegin + rankCount[irank];           //   so that they don't get overwritten
+	  for (irank = rankBegin; irank < rankEnd; irank++) {   //   Loop over current range of MPI ranks
+	    rankSplit = rankCount[irank] / 2;                   //    MPI rank splitter
+	    if (irank - rankDispl[irank] < rankSplit) {         //    If on left side of splitter
+	      rankCount[irank] = rankSplit;                     //     Count is the splitter index
+	      rankColor[irank] = rankColor[irank] * 2;          //     Color is doubled
+	      rankBounds[irank].Xmax[direction] = xmin;         //     Update right bound with splitter
+	      sendCount[irank] = bodyBegin;                     //     Send body count is the begin index
+	    } else {                                            //    If on right side of splitter
+	      rankDispl[irank] += rankSplit;                    //     Update displacement with splitter index
+	      rankCount[irank] -= rankSplit;                    //     Count is remainder of splitter index
+	      rankColor[irank] = rankColor[irank] * 2 + 1;      //     Color is doubled plus one
+	      rankBounds[irank].Xmin[direction] = xmin;         //     Update left bound
+	      sendDispl[irank] += bodyBegin;                    //     Increment send body displacement
+	      sendCount[irank] -= bodyBegin;                    //     Decrement send body count
+	    }                                                   //    End if for side of splitter
+	    if (level == numLevels - 1) rankColor[irank] = rankDispl[irank]; // Special case for final rank color
+	    rankKey[irank] = irank - rankDispl[irank];          //    Rank key is determined from rank displacement
+	  }                                                     //   End loop over current range of MPI ranks
+	}                                                       //  End loop over partitions
+	int ipart = 0;                                          //  Initialize partition index
+	for (int irank = 0; irank < mpisize; irank++) {         //  Loop over MPI ranks
+	  if (rankKey[irank] == 0) {                            //   If rank key is zero it's a new group
+	    rankMap[ipart] = rankDispl[irank];                  //    Update rank map with rank displacement
+	    ipart++;                                            //    Increment partition index
+	  }                                                     //   End if for new group
+	}                                                       //  End loop over MPI ranks
+      }                                                         // End loop over levels of MPI rank binary tree
+      B_iter B = bodies.begin();                                // Body begin iterator
+      for (int irank = 0; irank < mpisize; irank++) {           // Loop over MPI ranks
+	int bodyBegin = sendDispl[irank];                       //  Body begin index for current rank
+	int bodyEnd = bodyBegin + sendCount[irank];             //  Body end index for current rank
+	for (int b = bodyBegin; b < bodyEnd; b++, B++) {        //  Loop over bodies in current rank
+	  B->IRANK = irank;                                     //   Copy MPI rank to body
+	}                                                       //  End loop over bodies in current rank
+      }                                                         // End loop over MPI ranks
+      logger::stopTimer("Partition");                           // Stop timer
+      return rankBounds[mpirank];                               // Return local bounds
+    }
+
+    //! Partition bodies with geometric octsection
+    Bounds octsection(Bodies & bodies, Bounds global) {
+      logger::startTimer("Partition");                          // Start timer
+      int size = mpisize;                                       // Initialize MPI size counter
+      int Npartition[3] = {1, 1, 1};                            // Number of partitions in each direction
+      int d = 0;                                                // Initialize dimension counter
+      while (size != 1) {                                       // Divide domain while counter is not one
+	Npartition[d] <<= 1;                                    //  Divide this dimension
+	d = (d + 1) % 3;                                        //  Increment dimension
+	size >>= 1;                                             //  Right shift the bits of counter
+      }                                                         // End while loop for domain subdivision
+      real_t Xpartition[3];                                     // Size of partitions in each direction
+      for (d = 0; d < 3; d++) {                                 // Loop over dimensions
+	Xpartition[d] = (global.Xmax[d] - global.Xmin[d]) / Npartition[d];//  Size of partition in each direction
+      }                                                         // End loop over dimensions
+      int iX[3];                                                // Index vector
+      iX[0] = mpirank % Npartition[0];                          // x index of partition
+      iX[1] = mpirank / Npartition[0] % Npartition[1];          // y index
+      iX[2] = mpirank / Npartition[0] / Npartition[1];          // z index
+      Bounds local;                                             // Local bounds
+      for (d = 0; d < 3; d++) {                                 // Loop over dimensions
+	local.Xmin[d] = global.Xmin[d] + iX[d] * Xpartition[d]; // Xmin of local domain at current rank
+	local.Xmax[d] = global.Xmin[d] + (iX[d] + 1) * Xpartition[d];// Xmax of local domain at current rank
+      }                                                         // End loop over dimensions
+      for (B_iter B = bodies.begin(); B != bodies.end(); B++) { // Loop over bodies
+	int ic = 0;                                             //  Residual index
+	if (B->ICELL < 0) ic = B->ICELL;                        //  Use first body in group
+	for (d = 0; d < 3; d++) {                               //  Loop over dimensions
+	  iX[d] = int(((B + ic)->X[d] - global.Xmin[d]) / Xpartition[d]); //   Index vector of partition
+	}                                                       //  End loop over dimensions
+	B->IRANK = iX[0] + Npartition[0] * (iX[1] + iX[2] * Npartition[1]);//  Set send rank
+	assert(0 <= B->IRANK && B->IRANK < mpisize);
+      }                                                         // End loop over bodies
+      logger::stopTimer("Partition");                           // Stop timer
+      logger::startTimer("Sort");                               // Start timer
+      Sort sort;                                                // Instantiate sort class
+      bodies = sort.irank(bodies);                              // Sort bodies according to IRANK
+      logger::stopTimer("Sort");                                // Stop timer
+      return local;
+    }
+
     void partitionHilbert(Bodies& bodies, Bounds const& bounds) {
-      if (mpisize == 1) {
-	for (B_iter B=bodies.begin(); B!=bodies.end(); B++) {   // Loop over bodies
-	  B->IRANK = 0;                                         //  Assign current rank
-	}                                                       // End loop over bodies
-	return;
-      }
+      if (mpisize == 1) return;
       logger::startTimer("Partition");                          // Start timer
       uint32_t depth;
       KeyPair localHilbertBounds = assignSFCtoBodies(bodies, bounds, depth);
@@ -393,50 +387,15 @@
       Sort sort;
       bodies = sort.irank(bodies);
       logger::stopTimer("Sort");
-=======
-  void partitionHilbert(Bodies& bodies, Bounds const& bounds) {
-    if (mpisize == 1) return;
-    logger::startTimer("Partition");                          // Start timer
-    uint32_t depth;
-    KeyPair localHilbertBounds = assignSFCtoBodies(bodies, bounds, depth);
-    logger::startTimer("Hilbert bounds");
-    int64_t min, max;
-    MPI_Allreduce(&localHilbertBounds.first,  &min, 1, MPI_UNSIGNED_LONG_LONG, MPI_MIN, MPI_COMM_WORLD);// Reduce domain Xmin
-    MPI_Allreduce(&localHilbertBounds.second, &max, 1, MPI_UNSIGNED_LONG_LONG, MPI_MAX, MPI_COMM_WORLD);// Reduce domain Xmax
-    globalBounds = std::make_pair(min, max);
-    logger::stopTimer("Hilbert bounds");
-    int64_t lbound = globalBounds.first;
-    int64_t rbound = globalBounds.second;
-    VHilbert rq;
-    rq.reserve(mpisize + 1);
-    rq.push_back(lbound); rq.push_back(rbound);
-    int64_t startPivot = lbound + ((rbound - lbound) >> 1);
-    VHilbert keys(bodies.size());
-    int index = 0;
-    for (B_iter B = bodies.begin(); B != bodies.end(); ++B)
-      keys[index++] = B->ICELL;
-    hilbertPartitionSort(keys, lbound, rbound, rq, startPivot);
-    std::sort(rq.begin(), rq.end());
-    updateRangeParameters(rq);
-    for (B_iter B = bodies.begin(); B != bodies.end(); ++B) {
-      B->IRANK = getPartitionNumber(B->ICELL);                  // Get partition
-      assert(B->IRANK >= 0 && B->IRANK < mpisize);              // Make sure rank is within communication size
->>>>>>> b401b69c
-    }
-    logger::stopTimer("Partition");                             // Stop timer
-    logger::startTimer("Sort");
-    Sort sort;
-    bodies = sort.irank(bodies);
-    logger::stopTimer("Sort");
-  }
-
-  //! Send bodies back to where they came from
-  void unpartition(Bodies & bodies) {
-    logger::startTimer("Sort");                                 // Start timer
-    Sort sort;                                                  // Instantiate sort class
-    bodies = sort.irank(bodies);                                // Sort bodies according to IRANK
-    logger::stopTimer("Sort");                                  // Stop timer
-  }
-};
+    }
+
+    //! Send bodies back to where they came from
+    void unpartition(Bodies & bodies) {
+      logger::startTimer("Sort");                                 // Start timer
+      Sort sort;                                                  // Instantiate sort class
+      bodies = sort.irank(bodies);                                // Sort bodies according to IRANK
+      logger::stopTimer("Sort");                                  // Stop timer
+    }
+  };
 }
 #endif